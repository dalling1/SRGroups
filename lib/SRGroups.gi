#
# SRGroups: Self-replicating groups of regular rooted trees.
#
# Package Functions
#

# Input::	k: integer at least 2, n: integer at least 2, G: a subgroup of the automorphism group of the k-regular rooted tree of depth n
# Output::	the regular rooted tree group G
InstallMethod( RegularRootedTreeGroup, "for k,n,G (creator)", [IsInt, IsInt, IsPermGroup],
function(k,n,G)
	local rrtg_G;
	
	if not k>=2 then
		Error("input argument k=",k," must be an integer greater than or equal to 2");
	elif not n>=1 then
		Error("input argument n=",n," must be an integer greater than or equal to 1");
	else
		rrtg_G:=G;
		SetFilterObj(rrtg_G,IsRegularRootedTreeGroup);
		
		Setter(RegularRootedTreeGroupDegree)(rrtg_G,k);
		Setter(RegularRootedTreeGroupDepth)(rrtg_G,n);
	
		return rrtg_G;
	fi;
end );


# Input::	k: integer at least 2, n: integer at least 1
# Output::	the automorphism group of the k-regular rooted tree of depth n
InstallGlobalFunction( AutT,
function(k,n)
	local G, i;
	
	if not (IsInt(k) and k>=2) then
		Error("input argument k=",k," must be an integer greater than or equal to 2");
	elif not (IsInt(n) and n>=1) then
		Error("input argument n=",n," must be an integer greater than or equal to 1");
	else
		# iterate wreath product
		G:=SymmetricGroup(k);
		for i in [2..n] do G:=WreathProduct(SymmetricGroup(k),G); od;

		G:=RegularRootedTreeGroup(k,n,G);
		Setter(IsSelfReplicating)(G,true);
		Setter(HasSufficientRigidAutomorphisms)(G,true);
		Setter(RepresentativeWithSufficientRigidAutomorphisms)(G,G);

		return G;
	fi;
end );

<<<<<<< HEAD
# Input::	k: integer at least 2, n: integer at least 2, G: a subgroup of AutT(k,n)
# Output::	TRUE if F is self-replicating, FALSE otherwise
InstallGlobalFunction(IsSelfReplicating,function(k,n,G)
	local blocks, i, pr, G_0, gens;
	
=======

# Input::	G: a regular rooted tree group
# Output::	TRUE if G is self-replicating, FALSE otherwise
InstallMethod( IsSelfReplicating, "for G", [IsRegularRootedTreeGroup],
function(G)
	local k, n, blocks, i, pr, G_0, gens;
	
	k:=RegularRootedTreeGroupDegree(G);
	n:=RegularRootedTreeGroupDepth(G);

>>>>>>> ab1e5f6a
	if n=1 then return IsTransitive(G,[1..k]); fi;

	# transitivity condition
	blocks:=[];
	for i in [1..k] do Add(blocks,[(i-1)*k^(n-1)+1..i*k^(n-1)]); od;
	if not IsTransitive(G,blocks,OnSets) then return false; fi;
	# restriction condition
	pr:=Projection(AutT(k,n));
	G_0:=Stabilizer(G,[1..k^(n-1)],OnSets);
	gens:=ShallowCopy(GeneratorsOfGroup(G_0));
	Apply(gens,aut->RestrictedPerm(aut,[1..k^(n-1)]));
	Add(gens,());
	if not Image(pr,G)=Group(gens) then return false; fi;
	# if both conditions satisfied
	return true;
end );


# Input::	k: integer at least 2, n: integer at least 2, aut: an element of AutT(k,n), i: an integer in [1..k]
# Output::	the restriction of aut to the subtree below the level 1 vertex i, as an element of AutT(k,n-1)
InstallGlobalFunction( BelowAction,
function(k,n,aut,i)
	local aut_i, j;
	
	if not (IsInt(k) and k>=2) then
		Error("input argument k=",k," must be an integer greater than or equal to 2");
	elif not (IsInt(n) and n>=2) then
		Error("input argument n=",n," must be an integer greater than or equal to 1");
	elif not IsPerm(aut) then
		Error("input argument aut=",aut," must be an automorphism of T_{k,n}");
	elif not (IsInt(i) and i in [1..k]) then
		Error("input argument i=",i," must be an integer in the range [1..",k,"]");
	else	
		# restricting to subtree below the level 1 vertex i by taking remainder mod k^(n-1)
		aut_i:=[];	
		for j in [1..k^(n-1)] do aut_i[j]:=((i-1)*k^(n-1)+j)^aut mod k^(n-1); od;
		# replace 0 with k^(n-1)
		aut_i[Position(aut_i,0)]:=k^(n-1);	
		return PermList(aut_i);
	fi;
end );


# Input::	G: a regular rooted tree group
# Output::	the projection of G to the next lower depth
InstallMethod( ParentGroup, "for G", [IsRegularRootedTreeGroup],
function(G)
	local k, n, pr;
	
	k:=RegularRootedTreeGroupDegree(G);
	n:=RegularRootedTreeGroupDepth(G);
	
	if n=1 then
		return Group(());
	else	
		pr:=Projection(AutT(k,n));	
		return RegularRootedTreeGroup(k,n-1,Image(pr,G));
	fi;
end );


# Input::	G: a self-replicating regular rooted tree group with sufficient rigid automorphisms
# Output::	the maximal self-replicating extension M(G) of G to the next depth
InstallMethod( MaximalExtension, "for G", [IsRegularRootedTreeGroup],
function(G)
	local k, n, gensMG, pr, gensG, a, pre_a, b, extn, i, prG, kerG, MG;
	
	if not (IsSelfReplicating(G) and HasSufficientRigidAutomorphisms(G)) then
		Error("Input group G=",G," must be self-replicating and have sufficient rigid automorphisms");
	else
		k:=RegularRootedTreeGroupDegree(G);
		n:=RegularRootedTreeGroupDepth(G);
		
		gensMG:=[];
		pr:=Projection(AutT(k,n+1));
		gensG:=GeneratorsOfGroup(G);	
		# add G-section
		for a in gensG do
			pre_a:=PreImages(pr,a);
			for b in pre_a do
				extn:=true;
				for i in [1..k] do
					if not BelowAction(k,n+1,b,i) in G then extn:=false; break; fi;
				od;
				if extn then Add(gensMG,b); break; fi;
			od;
		od;
		# add kernel (suffices to add below 1 as the G-section is transitive on level n)
		if n=1 then
			kerG:=G;
		else
			prG:=RestrictedMapping(Projection(AutT(k,n)),G);
			kerG:=Kernel(prG);
		fi;
		Append(gensMG,ShallowCopy(GeneratorsOfGroup(kerG)));

		MG:=RegularRootedTreeGroup(k,n+1,Group(gensMG));
		# Horadam: Theorem 6.2: MG has all the desired properties
		Setter(IsSelfReplicating)(MG,true);
		Setter(HasSufficientRigidAutomorphisms)(MG,true);
		Setter(RepresentativeWithSufficientRigidAutomorphisms)(MG,MG);
		
		return MG;
	fi;
end);


# Input::	G: a regular rooted tree group
# Output::	TRUE if G has sufficient rigid automorphisms, FALSE otherwise
InstallMethod( HasSufficientRigidAutomorphisms, "for G", [IsRegularRootedTreeGroup],
function(G)
	local k, n, i;
	
	k:=RegularRootedTreeGroupDegree(G);
	n:=RegularRootedTreeGroupDepth(G);

	if n=1 then return true; fi;
	
	for i in [2..k] do
		# rigid automorphisms moving 1 to i?
		if RepresentativeAction(G,[1..k^(n-1)],[1+(i-1)*k^(n-1)..i*k^(n-1)],OnTuples)=fail then
			return false;
		fi;	
	od;	
	return true;
end);


# Input::	G: a self-replicating regular rooted tree group
# Output::	a self-replicating AutT(k,n)-conjugate of G with sufficient rigid automorphisms, and the same parent group as G if the parent group of G has sufficient rigid automorphisms
InstallMethod( RepresentativeWithSufficientRigidAutomorphisms, "for G", [IsRegularRootedTreeGroup],
function(G)
	local k, n, F, F_0, pr, conjugators, a, H;
	
	if not IsSelfReplicating(G) then
		Error("input group G=",G," must be self-replicating");
	else		
		k:=RegularRootedTreeGroupDegree(G);
		n:=RegularRootedTreeGroupDepth(G);

		if n=1 or HasSufficientRigidAutomorphisms(G) then return G; fi;
		
		F:=AutT(k,n);
		F_0:=Stabilizer(F,[1..k^(n-1)],OnSets);
		pr:=Projection(F);
		# if the projection of G has sufficient rigid automorphisms, preserve it (cf. Horadam: (proof of) Proposition 3.9, 3.10)
		conjugators:=F_0;
		if HasSufficientRigidAutomorphisms(ParentGroup(G)) then
			conjugators:=Intersection(conjugators,Kernel(pr));
		fi;
			
		for a in conjugators do
			if not Image(pr,a)=BelowAction(k,n,a,1) then continue; fi;
			H:=RegularRootedTreeGroup(k,n,G^a);
			if HasSufficientRigidAutomorphisms(H) and IsSelfReplicating(H) then return H; fi;
		od;
		
		return fail;
	fi;
end );


# Input: G: a group, subgroups: a mutable list of subgroups of G
# Output: None. Conjugates removed from subgroups.
InstallGlobalFunction(RemoveConjugates,function(G,subgroups)
	local i, j;

	for i in [Length(subgroups),Length(subgroups)-1..2] do
		for j in [i-1,i-2..1] do
			if IsConjugate(G,subgroups[j],subgroups[i]) then
				Remove(subgroups,i);
				break;
			fi;
		od;
	od; 
end);


# Input::	G: a self-replicating regular rooted tree group with sufficient rigid automorphisms
# Output::	a list of AutT(k,n)-conjugacy class representatives of maximal self-replicating subgroups of G with sufficient rigid automorphisms
InstallGlobalFunction(ConjugacyClassRepsMaxSelfReplicatingSubgroups,function(G)
	local k, n, F, list, H, class, new, i;
	
	if not (IsSelfReplicating(G) and HasSufficientRigidAutomorphisms(G)) then
		Error("Input group G=",G," must be self-replicating and have sufficient rigid automorphisms");
	else
		k:=RegularRootedTreeGroupDegree(G);
		n:=RegularRootedTreeGroupDepth(G);
		
		F:=AutT(k,n);
		list:=[];
		for class in ConjugacyClassesMaximalSubgroups(G) do
			for H in class do
				H:=RegularRootedTreeGroup(k,n,H);
				if IsSelfReplicating(H) then
					new:=true;
					for i in [Length(list),Length(list)-1..1] do
						if IsConjugate(F,H,list[i]) then new:=false; break; fi;
					od;
					if new then Add(list,RepresentativeWithSufficientRigidAutomorphisms(H)); fi;
					break;
				fi;
			od;
		od;
		
		return list;
	fi;
end);

<<<<<<< HEAD
# Input:: k: integer at least 2, n: integer at least 2, G: a self-replicating subgroup of AutT(k,n-1) with sufficient rigid automorphisms
# Output:: a list of AutT(k,n)-conjugacy class representatives of self-replicating subgroups of AutT(k,n) with sufficient rigid automorphisms that project onto G
InstallGlobalFunction(ConjugacyClassRepsSelfReplicatingSubgroupsWithProjection,function(k,n,G)
	local F, pr, list, listtemp, H, new, listHcheck, listH, add, I, J;

	F:=AutT(k,n);
	pr:=Projection(F);
	list:=ShallowCopy(ConjugacyClassRepsMaxSelfReplicatingSubgroupsWithProjection(k,n,G));
	listtemp:=ShallowCopy(list);
	while not IsEmpty(listtemp) do
		for H in listtemp do
			new:=true;
			if IsTrivial(MaximalSubgroupClassReps(H)) then new:=false; fi;
			listHcheck:=ShallowCopy(ConjugacyClassRepsMaxSelfReplicatingSubgroups(k,n,H));
			listH:=[];
			if new then
				for I in listHcheck do
					add:=true;
					if not Image(pr,I)=G then continue; fi;
					for J in list do
						if IsConjugate(F,I,J) then add:=false; break; fi;
					od;
					if add then Add(listH,RepresentativeWithSufficientRigidAutomorphisms(k,n,I)); fi;
				od;
				Append(listtemp,listH);
				Append(list,listH);
			fi;
			Remove(listtemp,Position(listtemp,H));
		od;
	od;
	Add(list,MaximalExtension(k,n-1,G));
	return list;
end);

# Input: G: a group, subgroups: a mutable list of subgroups of G
# Output: None. Conjugates removed from subgroups.
InstallGlobalFunction(RemoveConjugates,function(G,subgroups)
	local i, j;

	for i in [Length(subgroups),Length(subgroups)-1..2] do
		for j in [i-1,i-2..1] do
			if IsConjugate(G,subgroups[j],subgroups[i]) then
				Remove(subgroups,i);
				break;
			fi;
		od;
	od; 
end);

# Input:: k: integer at least 2, n: integer at least 2, G: a self-replicating subgroup of AutT(k,n-1) with sufficient rigid automorphisms
# Output:: a list of AutT(k,n)-conjugacy class representatives of self-replicating subgroups of AutT(k,n) with sufficient rigid automorphisms that project onto G
InstallGlobalFunction(ConjugacyClassRepsSelfReplicatingSubgroupsWithConjugateProjection,function(k,n,G)
	local F, prF, pr, list, listtemp, H, new, listHcheck, listH, add, I, J;

	F:=AutT(k,n);
	prF:=AutT(k,n-1);
	pr:=Projection(F);
	list:=[];
	for H in G^prF do
		if IsSelfReplicating(k,n-1,H) and HasSufficientRigidAutomorphisms(k,n-1,H) then
			Add(list,MaximalExtension(k,n-1,H));
		fi;
	od;
	RemoveConjugates(F,list);
	
	listtemp:=ShallowCopy(list);
	while not IsEmpty(listtemp) do
		for H in listtemp do
			new:=true;
			if IsTrivial(MaximalSubgroupClassReps(H)) then new:=false; fi;
			listHcheck:=ShallowCopy(ConjugacyClassRepsMaxSelfReplicatingSubgroups(k,n,H));
			listH:=[];
			if new then
				for I in listHcheck do
					add:=true;
					if not IsConjugate(prF,Image(pr,I),G) then continue; fi;
					for J in list do
						if IsConjugate(F,I,J) then add:=false; break; fi;
					od;
					if add then Add(listH,RepresentativeWithSufficientRigidAutomorphisms(k,n,I)); fi;
				od;
				Append(listtemp,listH);
				Append(list,listH);
			fi;
			Remove(listtemp,Position(listtemp,H));
		od;
	od;
	
	return list;
=======

# Input::	G: a self-replicating regular rooted tree group with sufficient rigid automorphisms
# Output::	a list of conjugacy class representatives of self-replicating regular rooted tree groups with sufficient rigid automorphisms and parent group G
InstallGlobalFunction(ConjugacyClassRepsSelfReplicatingSubgroupsWithConjugateProjection,function(G)
	local k, n, F, prF, pr, list, listtemp, H, new, listHcheck, listH, add, I, J;

	if not (IsSelfReplicating(G) and HasSufficientRigidAutomorphisms(G)) then
		Error("Input group G=",G," must be self-replicating and have sufficient rigid automorphisms");
	else
		k:=RegularRootedTreeGroupDegree(G);
		n:=RegularRootedTreeGroupDepth(G);
		
		F:=AutT(k,n+1);
		prF:=AutT(k,n);
		pr:=Projection(F);
		list:=[];
		for H in G^prF do
			H:=RegularRootedTreeGroup(k,n,H);
			if IsSelfReplicating(H) and HasSufficientRigidAutomorphisms(H) then
				Add(list,RegularRootedTreeGroup(k,n+1,MaximalExtension(H)));
			fi;
		od;
		RemoveConjugates(F,list);
		
		listtemp:=ShallowCopy(list);
		while not IsEmpty(listtemp) do
			for H in listtemp do
				H:=RegularRootedTreeGroup(k,n,H);
				new:=true;
				if IsTrivial(MaximalSubgroupClassReps(H)) then new:=false; fi;
				listHcheck:=ShallowCopy(ConjugacyClassRepsMaxSelfReplicatingSubgroups(H));
				listH:=[];
				if new then
					for I in listHcheck do
						add:=true;
						if not IsConjugate(prF,Image(pr,I),G) then continue; fi;
						for J in list do
							if IsConjugate(F,I,J) then add:=false; break; fi;
						od;
						if add then Add(listH,RepresentativeWithSufficientRigidAutomorphisms(I)); fi;
					od;
					Append(listtemp,listH);
					Append(list,listH);
				fi;
				Remove(listtemp,Position(listtemp,H));
			od;
		od;
		
		return list;
	fi;
>>>>>>> ab1e5f6a
end);


# Input:: deg: degree of the tree (integer at least 2), lev: level of the tree (integer at least 1; if lev=1, then the unformatted "sr_deg_1.grp" file must already exist) (requires "sr_deg_lev+1.grp" file to exist)
# Output:: Formatted version of the file "sr_deg_lev.grp"
InstallGlobalFunction(FormatSRFile, function(deg,lev)
	local pr, fSingleGroup, fCumulative, numGroupsAbove, numProj, i, groupInfo, projBelow, prBelow, aboveCount, k, fNew, dirData, dirTempFiles,reEntry, reEntryCheck, fVariables, numGroups, gens, gensAbove, gensAboveTemp, currentGens, j, fGens, fGensAbove, groupNum, groupsLevel1, checkLevel1;

	if not (IsInt(deg) and deg>=2) then
		Error("input argument deg=",deg," must be an integer greater than or equal to 2");
	elif not (IsInt(lev) and lev>=1) then
		Error("input argument deg=",deg," must be an integer greater than or equal to 1");
	fi;
	
	# 0. Create directories to be used (dirData: storage of final group files, dirTempFiles: storage of temporary files).
	dirData:=DirectoriesPackageLibrary("SRGroups", "data");
	dirTempFiles:=DirectoriesPackageLibrary("SRGroups", "data/temp_files");

	# 1. Create required filenames.
	fSingleGroup:=Filename(dirTempFiles[1],Concatenation("temp_",String(deg),"_",String(lev),"_indiv.grp"));
	fCumulative:=Filename(dirTempFiles[1],Concatenation("temp_",String(deg),"_",String(lev),"_full.grp"));
	fNew:=Filename(dirData[1],Concatenation("sr_",String(deg),"_",String(lev),".grp"));
	fVariables:=Filename(dirTempFiles[1],Concatenation("temp_",String(deg),"_",String(lev),"_format_var.grp"));

	# 2. Initialise required variables.
	if lev>1 then
		pr:=Projection(AutT(deg,lev));
	fi;
	prBelow:=Projection(AutT(deg,lev+1));
	groupInfo:=[]; # List of lists containing formatted group information
	# 2.1. Check if formatting has already been partially completed (re-entry condition). If so, read file "temp_deg_lev_format_var.grp" for previously bound variables. Otherwise, continue initialising variables.
	if IsExistingFile(fVariables) then
		reEntry:=true;
		reEntryCheck:=true;
		Read(fVariables);
		if IsExistingFile(fNew) then
			numGroups:=EvalString("varArg1");
			gens:=EvalString("varArg2");
			numProj:=EvalString("varArg3");
			numGroupsAbove:=EvalString("varArg4");
			aboveCount:=EvalString("varArg5");
			j:=EvalString("varArg6");
			UnbindVariables("varArg1","varArg2","varArg3","varArg4","varArg5","varArg6");
		else
			numGroups:=EvalString("varArg1");
			i:=EvalString("varArg2");
			gens:=EvalString("varArg3");
			numProj:=EvalString("varArg4");
			numGroupsAbove:=EvalString("varArg5");
			gensAbove:=EvalString("varArg6");
			UnbindVariables("varArg1","varArg2","varArg3","varArg4","varArg5","varArg6");
			if i>numGroups then
				aboveCount:=EvalString("varArg7");
				j:=EvalString("varArg8");
				UnbindVariables("varArg7","varArg8");
			fi;
		fi;
	else
		reEntry:=false;
		reEntryCheck:=false;
		numProj:=[];
		numGroups:=EvalString(SplitString(SplitString(SRGroupsInfo(deg,lev+1)[Length(SRGroupsInfo(deg,lev+1))][3],",")[3],")")[1]); # Number of groups on level lev (using file "sr_deg_lev+1.grp").
		numGroupsAbove:=0;
		aboveCount:=1;
		j:=1;
		i:=1;
	fi;
	# 2.2. Generate lists containing the same projections from lev+1 to lev, stored in projBelow[groupNum].
	projBelow:=[];
	for groupNum in [1..numGroups] do
		projBelow[groupNum]:=SRGroupsInfo(deg,lev+1,0,groupNum);
	od;

	# 3. Gather data to store in groupInfo. This has to be separated into the case where "sr_deg_lev.grp" (unformatted) exists and when it doesn't.
	if IsExistingFile(fNew) then
		# 3.1. Case when "sr_deg_lev.grp" exists. The following variables already exist upon re-entry, so this part can be skipped in this case.
		if not reEntry then
			# 3.1.1. Obtain generators of group (in correct order) on level lev, stored in gens. 
			gens:=[];
			for i in [1..numGroups] do
				gens[i]:=GeneratorsOfGroup(Image(prBelow,Group(projBelow[i][1][1]))); # Generators of the projected image of the first group from projBelow[i].
			od;
			# 3.1.2. Calculate the number of projections from lev to lev-1 for each group (cumulatively), stored in numProj.
			if lev>1 then
				numGroupsAbove:=EvalString(SplitString(SplitString(SRGroupsInfo(deg,lev)[Length(SRGroupsInfo(deg,lev))][3],",")[3],")")[1]); # Number of groups on level lev-1 (using file "sr_deg_lev.grp").
				for i in [1..numGroupsAbove] do
					if i>1 then
						numProj[i]:=numProj[i-1]+Length(SRGroupsInfo(deg,lev,0,i));
					else
						numProj[i]:=Length(SRGroupsInfo(deg,lev,0,i));
					fi;
				od;
			fi;
		fi;
	else
		# 3.2. Case when "sr_deg_lev.grp" does not exist.
		# First create required filenames. fGens stores the generators of each group on level lev in file "temp_deg_lev_gens.grp", fGensAbove stores the generators of each group on level lev-1 in file "temp_deg_lev-1_gens.grp".
		# Both of these are stored under the variable name gensTemp. fGensAbove is stored to be used in the next iteration (i.e. when lev=lev-1).
		fGens:=Filename(dirTempFiles[1],Concatenation("temp_",String(deg),"_",String(lev),"_gens.grp"));
		fGensAbove:=Filename(dirTempFiles[1],Concatenation("temp_",String(deg),"_",String(lev-1),"_gens.grp"));
		# 3.2.1. The following variables already exist upon re-entry.
		if not reEntry then
			# 3.2.1.1. currentGens stores a temporary generating set for a group, which is used to compare with generators on level lev-1 for unique groups. Initialise as trivial.
			currentGens:=[()]; 
			gens:=[];
			gensAbove:=[];
			# 3.2.1.2. If "temp_deg_lev_gens.grp" already exists (from previous iteration), then read the file to obtain variable gensTemp and set gens to this value. Otherwise, gens needs to be created from projections.
			if IsExistingFile(fGens) then
				Read(fGens);
				gens:=EvalString("gensTemp");
			else
				gens:=[];
			fi;
		fi;
		# 3.2.2. Loop to obtain the generators of groups on levels lev and lev-1, and the number of projections from lev to lev-1 for each group on level lev.
		while i<=numGroups do
			# 3.2.2.1. For each group projecting to a distinct group on lev from lev+1, calculate the unique generators.
			# Then, calculate the generators after projecting from each group on lev to lev-1 (not necessarily distinct).
			if not (IsExistingFile(fGens) and reEntry) then
				gens[i]:=GeneratorsOfGroup(Image(prBelow,Group(projBelow[i][1][1]))); # Generators of the projected image of the first group from projBelow[i].
			fi;
			gensAboveTemp:=GeneratorsOfGroup(Image(pr,Group(gens[i]))); # Generators of the projected image of the group on level lev generated by gens[i].
			# 3.2.2.2. Calculate the number of projections from lev to lev-1 for each group (cumulatively), stored in numProj.
			if Group(gensAboveTemp)=Group(currentGens) then
				# 3.2.2.2.1. If the generated group is not unique (always the case when i=1 since currentGens is initialised as trivial), currentGens stays the same and the number of identical groups in numProj[numGroupsAbove] is increased by 1.
				numProj[numGroupsAbove]:=numProj[numGroupsAbove]+1;
			else
				# 3.2.2.2.2. If the generated group is unique, increase numGroupsAbove by 1 and store the cumulative number of groups in numProj[numGroupsAbove].
				# Additionally, set currentGens and gensAbove[numGroupsAbove] to gensAboveTemp, and store gensAboveTemp in "temp_deg_lev-1_gens.grp" for use in the next iteration.
				numGroupsAbove:=numGroupsAbove+1;
				gensAbove[numGroupsAbove]:=gensAboveTemp;
				currentGens:=gensAbove[numGroupsAbove];
				if i>1 then
					numProj[numGroupsAbove]:=numProj[numGroupsAbove-1]+1;
					AppendTo(fGensAbove,",\n\t",gensAbove[numGroupsAbove]);
				else
					numProj[numGroupsAbove]:=1;
					PrintTo(fGensAbove,"BindGlobal(\"gensTemp\",\n[\n\t",gensAbove[numGroupsAbove]);
				fi;
			fi;
			# 3.2.2.3. Append final closing statement for gensTemp variable in "temp_deg_lev-1_gens.grp".
			if i=numGroups then
				AppendTo(fGensAbove,"\n]);");
			fi;
			i:=i+1;
			# 3.2.2.4. Save this point.
			PrintTo(fVariables,StringVariables(numGroups,i,gens,numProj,numGroupsAbove,gensAbove)); # Save-point
			# 3.2.2.5. Check and declare if re-entry was completed (by setting reEntry to false).
			if reEntry then
				reEntry:=false;
			fi;
		od;
	fi;

	# 4. Store and print formatted group information.
	checkLevel1:=false;
	while j<=numGroups do
		# 4.1. Create entries containing individual group information.
		groupInfo[j]:=[];
		groupInfo[j][1]:=gens[j];
		if lev=1 then
			if not checkLevel1 then
				groupsLevel1:=AllSRGroups(Degree,deg,Depth,lev);
				checkLevel1:=true;
			fi;
			for k in [1..Length(groupsLevel1)] do
				if Group(gens[j])=groupsLevel1[k] then
					groupInfo[j][2]:=Concatenation("\"",SRGroupsInfo(deg,lev,k)[2],"\"");
					Remove(groupsLevel1,Position(groupsLevel1,groupsLevel1[k]));
				fi;
			od;
		else
			groupInfo[j][2]:=Concatenation("\"SRGroup(",String(deg),",",String(lev),",",String(j),")\"");
		fi;
		# 4.1.1. Index 3 must reflect the known groups each group on level lev projects to (using numProj[aboveCount]).
		if lev>1 then
			if j<=numProj[aboveCount] then
				groupInfo[j][3]:=Concatenation("\"SRGroup(",String(deg),",",String(lev-1),",",String(aboveCount),")\"");
			else
				aboveCount:=aboveCount+1;
				groupInfo[j][3]:=Concatenation("\"SRGroup(",String(deg),",",String(lev-1),",",String(aboveCount),")\"");
			fi;
		else
			groupInfo[j][3]:="\"emptyset\"";
		fi;
		# 4.2. Print all individual group information (in correct format) to "temp_deg_lev_indiv.grp".
		PrintTo(fSingleGroup, "\n\t", "[");
		AppendTo(fSingleGroup, "\n\t\t", groupInfo[j][1], ",");
		AppendTo(fSingleGroup, "\n\t\t", groupInfo[j][2], ",");
		AppendTo(fSingleGroup, "\n\t\t", groupInfo[j][3], ",");
		# 4.2.1. Index 4 must reflect the known groups each group on level lev extends to (using projBelow[j]).
		groupInfo[j][4]:=[];
		for k in [1..Length(projBelow[j])] do
			groupInfo[j][4][k]:=projBelow[j][k][2];
			if Length(projBelow[j])=1 then
				AppendTo(fSingleGroup,"\n\t\t", "[\"", groupInfo[j][4][k], "\"]\n\t]");
			elif k=1 then
				AppendTo(fSingleGroup, "\n\t\t", "[\"", groupInfo[j][4][k], "\",");
			elif k=Length(projBelow[j]) then
				AppendTo(fSingleGroup, "\n\t\t\"", groupInfo[j][4][k], "\"]\n\t]");
			else 
				AppendTo(fSingleGroup, "\n\t\t\"", groupInfo[j][4][k], "\",");
			fi;
		od;
		# 4.3. If fCumulative does not exist, it must be created and the first lines populated.
		if not IsExistingFile(fCumulative) then
		PrintTo(fCumulative, Concatenation("##This contains a list of the self-replicating groups on the rooted regular-", String(deg), " tree on level", " ", String(lev), "##\n\nBindGlobal(\"sr_",String(deg),"_",String(lev),"\",\n["));
		fi;
		# 4.4. If the very final group has been successfully formatted, then append the final line of fCumulative.
		# Otherwise, append a new line indicating another group entry will be added.
		if j=numGroups then
			AppendTo(fCumulative,StringFile(fSingleGroup),"\n]);");
		else
			AppendTo(fCumulative,StringFile(fSingleGroup),",\n");
		fi;
		j:=j+1;
		# 4.5. Save this point.
		if IsExistingFile(fNew) then
			PrintTo(fVariables,StringVariables(numGroups,gens,numProj,numGroupsAbove,aboveCount,j)); # Save-point (case 1)
		else
			PrintTo(fVariables,StringVariables(numGroups,i,gens,numProj,numGroupsAbove,gensAbove,aboveCount,j)); # Save-point (case 2)
		fi;
		# 4.6. Check and declare if re-entry was completed (by setting reEntry to false).
		if reEntry then
			reEntry:=false;
		fi;
	od;

	# 5. Remove "temp_deg_lev_gens.grp" file and gensTemp variable if required.
	if not IsExistingFile(fNew) then
		if IsExistingFile(fGens) then
			RemoveFile(fGens);
		fi;
		if IsBound(gensTemp) then
			MakeReadWriteGlobal("gensTemp");
			UnbindGlobal("gensTemp");
		fi;
	fi;

	# 6. Print all group information to final sr_deg_lev.grp file and remove other associated temporary files.
	PrintTo(fNew,StringFile(fCumulative));
	RemoveFile(fSingleGroup);
	RemoveFile(fCumulative);
	RemoveFile(fVariables);
	return;
end);


# Input:: Any integer in the range [0,31], which denotes the degree of the regular rooted tree being organised. If the input is 0 or 1, the degree is chosen to be the lowest degree not stored.
# Output:: The file containing all self-replicating groups of the rooted k-tree at the lowest level not stored.
InstallGlobalFunction(SRGroupFile, function(degree)
	local count, fNew, dirData, k, prevLev, srDegrees, i, x, dataContents, list2, groupGens, deg, lev, fExtensions, groupList, entryPoint, breakPoint, fBreakPointCheck, groupInfo, unsortedLists, sortedList, prevPosLists, yCount, w, yVisited, vCount, fLevelAboveSingle, groupInfoAbove, v, fSingleGroup, fCumulative, fVariables, fLevelAboveCumulative, reEntry, initialz, initialx, reEntryCheck, wCount, y, z, sortedLists, unsortedList, posList, dirTempFiles, fNewAbove, breakPointCheckExist, prevPosList, prevPosListBelow, j, srLevels, incompleteLevels, m, projectionProtocol, levGap, formatAbove, dirTempFilesContents, dirTempSingleFilesContents, stringFolder, dirTempSingleFiles, levReorder;
	
	if not (IsInt(degree) and degree>=0) then
		Error("input argument degree=",degree," must be an integer greater than or equal to zero");
	fi;
	
	# 0. Create directories to be used (dirData: storage of final group files, dirTempFiles: storage of temporary files).
	dirData:=DirectoriesPackageLibrary("SRGroups", "data");
	dirTempFiles:=DirectoriesPackageLibrary("SRGroups", "data/temp_files");
	dataContents:=DirectoryContents(dirData[1]); # Creates a list of strings with names of the files/folders stored in dirData.

	# 1. First check if the input argument is 0 or 1. If so, the tree level is automatically set to 1.
	if degree in [0,1] then
		deg:=2;
		# 1.1. Set the degree=deg to be 1 higher than the highest degree stored that is consecutive with 2.
		while SRGroupsAvailable(deg,1) do
			deg:=deg+1;
		od;
		Print("Creating degree ", deg, " file on level 1.\n");
		
		# 1.2. Create required filenames.
		fNew:=Filename(dirData[1], Concatenation("sr_", String(deg), "_1.grp"));
		fSingleGroup:=Filename(dirTempFiles[1],Concatenation("temp_",String(deg),"_1_indiv.grp"));
		fCumulative:=Filename(dirTempFiles[1],Concatenation("temp_",String(deg),"_1_full.grp"));
		fVariables:=Filename(dirTempFiles[1],Concatenation("temp_",String(deg),"_1_var.grp"));
		
		# 1.3. Check if the group files have already been partially created (re-entry condition). If so, read these files to continue from the previous save-point.
		if IsExistingFile(fCumulative) and IsExistingFile(fVariables) then
				reEntry:=true;
				reEntryCheck:=true;
				Read(fVariables);
				initialx:=EvalString("varArg1");
		# 1.4. No re-entry condition. Start from beginning by initialising required variables.
		else
			reEntry:=false;
			reEntryCheck:=false;
			initialx:=1;
		fi;
		
		# 1.5. Evaluate all transitive groups of the degree=deg and store their information.
		# Formatting of the group information is also completed here. For degree>1, this is done separately. See any "sr_deg_lev.grp" file for how this formatting is done.
		groupInfo:=[];
		for wCount in [initialx..NrTransitiveGroups(deg)] do
			# 1.5.1. Create entries containing individual group information.
			groupInfo[wCount]:=[];
			groupInfo[wCount][1]:=GeneratorsOfGroup(TransitiveGroup(deg,wCount));
			groupInfo[wCount][2]:=Concatenation("\"SRGroup(",String(deg),",1,",String(wCount),") = ",ViewString(TransitiveGroup(deg,wCount)),"\"");
			groupInfo[wCount][3]:="\"emptyset\"";
			groupInfo[wCount][4]:="[\"the classes it extends to\"]";
			# 1.5.2. Separately print individual group information (in correct format) to "temp_deg_1_indiv.grp".
			if not wCount=1 then
				PrintTo(fSingleGroup,Concatenation("\n\n\t[\n\t\t",String(groupInfo[wCount][1])));
			else
				PrintTo(fSingleGroup,Concatenation("\n\t[\n\t\t",String(groupInfo[wCount][1])));
			fi;
			AppendTo(fSingleGroup,",\n\t\t",groupInfo[wCount][2]);
			AppendTo(fSingleGroup,",\n\t\t",groupInfo[wCount][3]);
			if not wCount=NrTransitiveGroups(deg) then
				AppendTo(fSingleGroup,",\n\t\t",groupInfo[wCount][4],"\n\t],");
			else
				AppendTo(fSingleGroup,",\n\t\t",groupInfo[wCount][4],"\n\t]");
			fi;
			if not IsExistingFile(fCumulative) then
				PrintTo(fCumulative, Concatenation("##This contains a list of the self-replicating groups on the rooted regular-", String(deg), " tree on level 1##\n\nBindGlobal(\"sr_",String(deg),"_1\",\n["));
			fi;
			# 1.5.3. Print formatted individual group information to "temp_deg_1_full.grp" and save this point.
			AppendTo(fCumulative,StringFile(fSingleGroup));
			PrintTo(fVariables,StringVariables(wCount)); # Save-point
		od;
		# 1.5.4. Append end of list containing groups.
		AppendTo(fCumulative,"\n]);");
		
		# 1.6. Print all formatted group information to final "sr_deg_1.grp" file, remove all associated temporary files, and unbind all residual variables.
		PrintTo(fNew, StringFile(fCumulative));
		RemoveFile(fSingleGroup);
		RemoveFile(fCumulative);
		RemoveFile(fVariables);
		if reEntryCheck then
			UnbindVariables("varArg1");
		fi;
		if SRGroupsAvailable(deg,2) then
			FormatSRFile(deg,1);
		fi;
		Print("Done.");
		
	# 2. Case where the input argument is in [2,31].
	else 
		# 2.1. Set the degree to be the input argument.
		deg:=degree;
		Print("You have requested to make group files for degree ", deg, ".");
		
		# 2.2. Finding the level to begin. If an element of list begins with "sr_arg[1]_", then store it in srLevels.
		srLevels:=SRLevels(deg);
		
		# 2.2.1. Scan currently stored levels for any incomplete files (i.e. group files with index 4 of the group information that say "the classes it extends to").
		# Store any incomplete files which have an existing group file on the level srLevels[count]+1 in the list incompleteLevels.
		incompleteLevels:=[];
		m:=1;
		if not IsEmpty(srLevels) then
			for count in [1..Length(srLevels)] do
				if SRGroupsInfo(deg,srLevels[count])[1][4]=["the classes it extends to"] then
					if IsExistingFile(Filename(dirData[1], Concatenation("sr_", String(deg), "_", String(srLevels[count]+1), ".grp"))) then
						incompleteLevels[m]:=srLevels[count];
						m:=m+1;
					fi;
				fi;
			od;
		fi;
		
		# 2.2.2. Format all incomplete group files stored in incompleteFiles using FormatSRFile function.
		if not IsEmpty(incompleteLevels) then
			Print("\nFormatting files:");
			for j in [1..Length(incompleteLevels)] do
				Print(Concatenation("\nsr_", String(deg), "_", String(incompleteLevels[j]), ".grp"));
				FormatSRFile(deg,incompleteLevels[j]);
			od;
		fi;
		
		# 2.2.3. If srLevels is not empty, then using list of currently stored levels, srLevels, check for any gaps by evaluating srLevels[count]. A gap is found when srLevels[count]=/=count.
		# If no gaps are found, set the level=lev to be 1 higher than the highest level stored that is consecutive with 1.
		# In this case, continue with the normal file creation protocol (uses ConjugacyClassRepsMaxSelfReplicatingSubgroupsWithProjection to generate the groups).
		# If a gap is found, set the level=srLevels[count]-1 and continue with the alternative file creation protocol (fills the gap using projections from the file on level srLevels[count]).
		# An exception occurs if srLevels is empty or srLevels[1]=/=1. In these cases, set level=1 and continue normally (this will just create the (incomplete) "sr_deg_1.grp" file).
		projectionProtocol:=false;
		if not IsEmpty(srLevels) then
			for count in [1..Length(srLevels)] do
				if srLevels[count]=count then
					lev:=count+1;
					if count=Length(srLevels) then
						Print("\nCreating level ", lev, " file.");
					fi;
				elif count=1 and (not srLevels[count]=count) then
					lev:=1;
					Print("\nGap found on level 1. Creating level 1 file.");
					break;
				else
					lev:=srLevels[count]-1;
					levGap:=lev-srLevels[count-1]; # Number of levels missing
					projectionProtocol:=true;
					if levGap>1 then
						Print("\nGap found; missing files from levels ", srLevels[count-1]+1, " to ", lev, ". Creating the missing files now.");
					else
						Print("\nGap found; missing file from level ", lev, ". Creating the missing file now.");
					fi;
					break;
				fi;
			od;
		else
			lev:=1;
			Print("\nCreating level 1 file.");
		fi;
		
		# 2.3. Create required filenames.
		fNew:=Filename(dirData[1], Concatenation("sr_", String(deg), "_", String(lev), ".grp"));
		fNewAbove:=Filename(dirData[1],Concatenation("sr_", String(deg), "_", String(lev-1), ".grp"));
		fExtensions:=Filename(dirTempFiles[1], Concatenation("temp_", String(deg), "_", String(lev), ".grp"));
		fSingleGroup:=Filename(dirTempFiles[1],Concatenation("temp_",String(deg),"_",String(lev),"_indiv.grp"));
		fCumulative:=Filename(dirTempFiles[1],Concatenation("temp_",String(deg),"_",String(lev),"_full.grp"));
		fVariables:=Filename(dirTempFiles[1],Concatenation("temp_",String(deg),"_",String(lev),"_var.grp"));
		breakPointCheckExist:=false;
		
		# 2.4. Level 1 case.
		if lev=1 then
			# 2.4.1. Check if the group files have already been partially created (re-entry condition). If so, read these files to continue from the previous save point.
			if IsExistingFile(fCumulative) and IsExistingFile(fVariables) then
				reEntry:=true;
				reEntryCheck:=true;
				Read(fVariables);
				initialx:=EvalString("varArg1");
			else
				reEntry:=false;
				reEntryCheck:=false;
				initialx:=1;
			fi;
			
			# 2.4.2. Evaluate all transitive groups of the degree=deg and store their information.
			# Formatting of the group information is also completed here. For degree>1, this is done separately. See any "sr_deg_lev.grp" file for how this formatting is done.
			groupInfo:=[];
			for wCount in [initialx..NrTransitiveGroups(deg)] do
				# 2.4.2.1. Create entries containing individual group information.
				groupInfo[wCount]:=[];
				groupInfo[wCount][1]:=GeneratorsOfGroup(TransitiveGroup(deg,wCount));
				groupInfo[wCount][2]:=Concatenation("\"SRGroup(",String(deg),",1,",String(wCount),") = ",ViewString(TransitiveGroup(deg,wCount)),"\"");
				groupInfo[wCount][3]:="\"emptyset\"";
				groupInfo[wCount][4]:="[\"the classes it extends to\"]";
				# 2.4.2.2. Print all individual group information (in correct format) to "temp_deg_1_indiv.grp".
				if not wCount=1 then
					PrintTo(fSingleGroup,Concatenation("\n\n\t[\n\t\t",String(groupInfo[wCount][1])));
				else
					PrintTo(fSingleGroup,Concatenation("\n\t[\n\t\t",String(groupInfo[wCount][1])));
				fi;
				AppendTo(fSingleGroup,",\n\t\t",groupInfo[wCount][2]);
				AppendTo(fSingleGroup,",\n\t\t",groupInfo[wCount][3]);
				if not wCount=NrTransitiveGroups(deg) then
					AppendTo(fSingleGroup,",\n\t\t",groupInfo[wCount][4],"\n\t],");
				else
					AppendTo(fSingleGroup,",\n\t\t",groupInfo[wCount][4],"\n\t]");
				fi;
				if not IsExistingFile(fCumulative) then
					PrintTo(fCumulative, Concatenation("##This contains a list of the self-replicating groups on the rooted regular-", String(deg), " tree on level 1##\n\nBindGlobal(\"sr_",String(deg),"_1\",\n["));
				fi;
				# 2.4.2.3. Print formatted individual group information to "temp_deg_1_full.grp" and save this point.
				AppendTo(fCumulative,StringFile(fSingleGroup));
				PrintTo(fVariables,StringVariables(wCount)); # Save-point
			od;
			
		# 2.5. Level>1 case.
		else
			# 2.5.1 Create required filenames.
			if not projectionProtocol then
				fLevelAboveSingle:=Filename(dirTempFiles[1],Concatenation("temp_",String(deg),"_",String(lev),"_above_indiv.grp"));
				fLevelAboveCumulative:=Filename(dirTempFiles[1],Concatenation("temp_",String(deg),"_",String(lev),"_above.grp"));
			fi;
			
			# 2.5.2. Check whether some (or all) groups have already been extended (stored in "temp_deg_lev.grp") and continue from this point.
			# This is done by creating a file "temp_deg_lev_check.grp" to count the number of stored variables containing the conjugacy class representatives.
			entryPoint:=1;
			if IsExistingFile(fExtensions) and (not projectionProtocol) then
				Print("\nFound existing ", Concatenation("temp_", String(deg), "_", String(lev), ".grp"), " file. Re-entering from last point.");
				Read(fExtensions);
				fBreakPointCheck:=Filename(dirTempFiles[1],Concatenation("temp_",String(deg),"_",String(lev),"_check.grp"));
				breakPointCheckExist:=true;
				breakPoint:=0;
				while breakPoint=entryPoint-1 do
					breakPoint:=entryPoint;
					# 2.5.2.1. Print a statement to this file which declares a new variable called newEntryPoint, that increments if the variable temp_deg_lev-1_initial_proj exists.
					PrintTo(fBreakPointCheck,Concatenation("newEntryPoint:=",String(entryPoint),";\n\nif IsBound(temp_",String(deg),"_",String(lev-1),"_",String(entryPoint),"_proj) then\n\tnewEntryPoint:=newEntryPoint+1;\nfi;"));
					Read(fBreakPointCheck);
					# 2.5.2.2. The variable entryPoint is then incremented by setting its new value to newEntryPoint, and loops only if this value increases.
					entryPoint:=EvalString("newEntryPoint");
					if breakPoint=entryPoint-1 then
						MakeReadWriteGlobal(Concatenation("temp_",String(deg),"_",String(lev-1),"_",String(breakPoint),"_proj"));
						UnbindGlobal(Concatenation("temp_",String(deg),"_",String(lev-1),"_",String(breakPoint),"_proj"));
					fi;
					# 2.5.2.3. Unbind residual variable newEntryPoint.
					UnbindGlobal("newEntryPoint");
					# 2.5.2.4. The loop won't repeat once it finds an unbound temp_deg_lev-1_initial_proj variable.
				od;
				RemoveFile(fBreakPointCheck);
			fi;
			
			# 2.5.3. This is where the group information is gathered. Two protocols exist: the normal protocol; and the projection protocol.
			if not projectionProtocol then
				# 2.5.3.1. Normal protocol: Extend each group on level lev-1 to all conjugacy class representatives and store their generators in the file "temp_deg_lev.grp".
				groupGens:=[];
				if entryPoint<=Length(SRGroupsInfo(deg,lev-1)) then
					Print("\nEvaluating groups extending from:");
					if entryPoint=1 then
						Print("\n",Concatenation("SRGroup(",String(deg),",",String(lev-1),",1)"),"  (",1,"/",Length(SRGroupsInfo(deg,lev-1)),")");
					fi;
					for i in [entryPoint..Length(SRGroupsInfo(deg,lev-1))] do
						groupList:=ConjugacyClassRepsSelfReplicatingSubgroupsWithConjugateProjection(SRGroup(deg, lev-1, i));
						if i=1 then
							AppendTo(fExtensions,Concatenation("BindGlobal(\"temp_",String(deg),"_",String(lev-1),"_",String(i),"_proj\",\n["));
						else
							AppendTo(fExtensions,Concatenation("\n\nBindGlobal(\"temp_",String(deg),"_",String(lev-1),"_",String(i),"_proj\",\n["));
						fi;
						for j in [1..Length(groupList)] do
							groupGens[j]:=GeneratorsOfGroup(groupList[j]);
							if j=Length(groupList) then
								AppendTo(fExtensions,Concatenation("\n\t",String(groupGens[j]),"\n]);"));
							else
								AppendTo(fExtensions,Concatenation("\n\t",String(groupGens[j]),","));
							fi;
						od;
						if entryPoint<>Length(SRGroupsInfo(deg,lev-1)) then
							Print("\n",Concatenation("SRGroup(",String(deg),",",String(lev-1),",",String(i+1),")"),"  (",i+1,"/",Length(SRGroupsInfo(deg,lev-1)),")");
						fi;
					od;
				fi;
			else
				# 2.5.3.2. Projection protocol: Use the group file from level lev+1 ("sr_deg_lev+1.grp") (which may be complete or incomplete) and project the corresponding groups to level lev.
				# The group information can be gathered from this file because it would have been previously stored in the correct ordering based on all the groups from levels above.
				# Loop this through to generate all of the formatted group files in the gap which was found.
				Print("\nCreating files:");
				for i in [1..levGap] do
					Print(Concatenation("\nsr_", String(deg), "_", String(lev), ".grp"));
					FormatSRFile(deg,lev);
					lev:=lev-1;
				od;
				# 2.5.3.2.1. Delete the residual temp file from FormatSRFile.
				RemoveFile(Filename(dirTempFiles[1],Concatenation("temp_",String(deg),"_",String(lev),"_gens.grp")));
				# 2.5.3.2.2. Check if an unformatted file exists from the newly filled gap on level=srLevels[count-1], and format this file.
				if SRGroupsInfo(deg,lev)[1][4]=["the classes it extends to"] then
					Print("\nFormatting file:", Concatenation("\nsr_", String(deg), "_", String(lev), ".grp"));
					FormatSRFile(deg,lev);
				fi;
			fi;
			
			if not projectionProtocol then # From this point, the projection protocol is complete.
				# 2.5.4. Initialise group variables and variables (lists within lists) containing formatted group information for levels lev and lev-1.
				Read(fExtensions); # Group variables (of the form temp_deg_lev-1_num_proj)
				groupInfo:=[]; # Level=lev variable
				groupInfoAbove:=[]; # Level=lev-1 variable
				# 2.5.4.1. Check if the file "sr_deg_lev-1.grp" has not already been formatted (it normally would not be).
				# If so, the normal protocol formats both files "sr_deg_lev-1.grp" and "sr_deg_lev.grp". If not, the normal protocol only formats "sr_deg_lev.grp".
				if SRGroupsInfo(deg,lev-1)[1][4]=["the classes it extends to"] then
					formatAbove:=true;
					Print("\nFormatting files ",Concatenation("sr_", String(deg), "_", String(lev), ".grp")," and ", Concatenation("sr_", String(deg), "_", String(lev-1), ".grp")," now.");
				else
					formatAbove:=false;
					Print("\nFormatting file ",Concatenation("sr_", String(deg), "_", String(lev), ".grp")," now.");
				fi;
			fi;
			
			# 2.5.5. Level=2 case.
			if lev=2 and not projectionProtocol then			
				# 2.5.5.1. Check if the group files have already been partially created (re-entry condition). If so, read these files to continue from the previous save-point.
				if IsExistingFile(fCumulative) and IsExistingFile(fVariables) then
					Print("\nFound unfinished files. Re-entering.");
					reEntry:=true;
					reEntryCheck:=true;
					Read(fVariables);
					initialz:=EvalString("varArg1");
					posList:=EvalString("varArg2");
					prevPosList:=EvalString("varArg3");
					prevPosListBelow:=EvalString("varArg4");
					sortedList:=EvalString("varArg5");
					unsortedList:=EvalString("varArg6");
					vCount:=EvalString("varArg7");
					wCount:=EvalString("varArg8");
					w:=EvalString("varArg9");
					y:=EvalString("varArg10");
					# 2.5.5.1.1. Unbind temp_deg_1_num_proj variables which have already been completely used from previous run.
					if y>1 then
						for k in [1..y-1] do
						MakeReadWriteGlobal(Concatenation("temp_",String(deg),"_",String(lev-1),"_",String(prevPosList[k]),"_proj"));
						UnbindGlobal(Concatenation("temp_",String(deg),"_",String(lev-1),"_",String(prevPosList[k]),"_proj"));
						od;
					fi;
				
				# 2.5.5.2. No re-entry condition. Start from beginning by initialising required variables.
				else
					reEntry:=false;
					reEntryCheck:=false;
					# 2.5.5.2.1. Create list containing the number of extensions from each group on level 1.
					unsortedList:=[];
					for y in [1..Length(SRGroupsInfo(deg, lev-1))] do
						unsortedList[y]:=Length(EvalString(Concatenation("temp_",String(deg),"_",String(lev-1),"_",String(y),"_proj")));
					od;
					sortedList:=[];
					prevPosList:=[];
					# 2.5.5.2.2. Sort unsortedList so that the groups can be formatted based on this order.
					sortedList:=SortedList(unsortedList);
					y:=1;
					wCount:=1;
					vCount:=1;
					initialz:=1;
					prevPosListBelow:=[];
				fi;
				
				# 2.5.5.3. Loop through every group on level 1 to extract extension information and format group files.
				# A while loop has been used here since y can iterate more than once per loop due to the variable posList.
				while y<=Length(SRGroupsInfo(deg, lev-1)) do
				
					# 2.5.5.3.1. Create a list of positions from unsortedList for next lowest number of extensions. Upon re-entry, posList is already defined.
					# For each position, store it in a list which recalls the position, then format group information for each group extending from that position.
					# A for loop has been used here since the loop must be entered, no matter whether the re-entry condition is true or false (it turns off the condition upon re-enterting sucessfully).
					if not reEntry then
						posList:=Positions(unsortedList, sortedList[y]);
					fi;
					for z in [initialz..Length(posList)] do
						
						# 2.5.5.3.2. Upon re-entry these variables are already defined.
						if not reEntry then
							prevPosList[y]:=posList[z];
							w:=1;
						fi;
						
						# 2.5.5.3.3. Store the formatted information of all groups extending from group number prevPosList[y]. See any "sr_deg_lev.grp" file for how this formatting is done. 
						# A while loop is used here so that if w=sortedList[y]+1 from reading fVariables, it will skip the loop due to already having completed all formatting for these groups.
						while w<=sortedList[y] do
							# 2.5.5.3.3.1.
							prevPosListBelow[wCount]:=w;
							for count in [1..prevPosList[y]-1] do
								prevPosListBelow[wCount]:=prevPosListBelow[wCount]+unsortedList[count];
							od;
							# 2.5.5.3.3.2. Create entries containing individual group information.
							groupInfo[wCount]:=[];
							groupInfo[wCount][1]:=EvalString(Concatenation("temp_",String(deg),"_",String(lev-1),"_",String(prevPosList[y]),"_proj"))[w];
							groupInfo[wCount][2]:=Concatenation("\"SRGroup(",String(deg),",",String(lev),",",String(wCount),")\"");
							groupInfo[wCount][3]:=Concatenation("\"SRGroup(",String(deg),",",String(lev-1),",",String(y),")\"");
							groupInfo[wCount][4]:="[\"the classes it extends to\"]";
							# 2.5.5.3.3.3. Print all individual group information (in correct format) to "temp_deg_2_indiv.grp".
							if not wCount=1 then
								PrintTo(fSingleGroup,Concatenation("\n\n\t[\n\t\t",String(groupInfo[wCount][1])));
							else
								PrintTo(fSingleGroup,Concatenation("\n\t[\n\t\t",String(groupInfo[wCount][1])));
							fi;
							AppendTo(fSingleGroup,",\n\t\t",groupInfo[wCount][2]);
							AppendTo(fSingleGroup,",\n\t\t",groupInfo[wCount][3]);
							if not wCount=Sum(unsortedList) then
								AppendTo(fSingleGroup,",\n\t\t",groupInfo[wCount][4],"\n\t],");
							else
								AppendTo(fSingleGroup,",\n\t\t",groupInfo[wCount][4],"\n\t]");
							fi;
							# 2.5.5.3.3.4. If fCumulative does not exist, it must be created and the first lines populated.
							if not IsExistingFile(fCumulative) then
								PrintTo(fCumulative, Concatenation("##This contains a list of the self-replicating groups on the rooted regular-", String(deg), " tree on level", " ", String(lev), "##\n\nBindGlobal(\"sr_",String(deg),"_",String(lev),"\",\n["));
							fi;
							# 2.5.5.3.3.5. Print formatted individual group information to "temp_deg_2_full.grp" and save this point.
							AppendTo(fCumulative,StringFile(fSingleGroup));
							PrintTo(fVariables,StringVariables(z, posList, prevPosList, prevPosListBelow, sortedList, unsortedList, vCount, wCount, w, y)); # Save-point
							# 2.5.5.3.3.6. Check and declare if re-entry was completed (by setting reEntry to false and resetting initialz).
							if reEntry then
								reEntry:=false;
								initialz:=1;
							fi;
							w:=w+1;
							wCount:=wCount+1; # Counter for w that never resets
						od;
						
						# 2.5.5.3.4. Re-arrange and re-format the group information for groups on level 1 if required (i.e. if formatAbove=true).
						# The if statement is used because upon re-entry the zCount values will dictate whether only formatting of level 2 has been completed (this is the case when wCount=/=vCount).
						if formatAbove and (not vCount = wCount) then
							# 2.5.5.3.4.1. Compile updated position of groups on level 1.
							groupInfoAbove[y]:=SRGroupsInfo(deg, lev-1)[prevPosList[y]];
							# 2.5.5.3.4.2. Index 2 of each group's information must be changed to reflect it's changed name based on the updated position.
							groupInfoAbove[y][2]:=String(Concatenation("\"SRGroup(", String(deg), ",", String(lev-1), ",", String(y), ")\""));
							PrintTo(fLevelAboveSingle, "\n\t", "[");
							AppendTo(fLevelAboveSingle, "\n\t\t", groupInfoAbove[y][1], ",");
							AppendTo(fLevelAboveSingle, "\n\t\t", "", groupInfoAbove[y][2], ",");
							AppendTo(fLevelAboveSingle, "\n\t\t", "\"", groupInfoAbove[y][3], "\",");
							# 2.5.5.3.4.3. Index 4 of each group's information must also be changed to reflect the known groups it extends to.
							for v in [1..sortedList[y]] do
								groupInfoAbove[y][4]:=Concatenation("\"SRGroup(",String(deg),",",String(lev),",",String(vCount),")\"");
								if sortedList[y]=1 then
									AppendTo(fLevelAboveSingle,"\n\t\t", "[", groupInfoAbove[y][4], "]\n\t]");
								elif v=1 then
									AppendTo(fLevelAboveSingle, "\n\t\t", "[", groupInfoAbove[y][4], ",");
								elif v=sortedList[y] then
									AppendTo(fLevelAboveSingle, "\n\t\t", groupInfoAbove[y][4], "]\n\t]");
								else 
									AppendTo(fLevelAboveSingle, "\n\t\t", groupInfoAbove[y][4], ",");
								fi;
								vCount:=vCount+1; # Counter for v that never resets
							od;
							# 2.5.5.3.4.4. Unbind temp_deg_1_y_proj since this is the last place it is needed.
							MakeReadWriteGlobal(Concatenation("temp_",String(deg),"_",String(lev-1),"_",String(prevPosList[y]),"_proj"));
							UnbindGlobal(Concatenation("temp_",String(deg),"_",String(lev-1),"_",String(prevPosList[y]),"_proj"));
							# 2.5.5.3.4.5. If fLevelAboveCumulative does not exist, it must be created and its first lines populated.
							if not IsExistingFile(fLevelAboveCumulative) then
								PrintTo(fLevelAboveCumulative, Concatenation("##This contains a list of the self-replicating groups on the rooted regular-", String(deg), " tree on level", " ", String(lev-1), "##\n\nBindGlobal(\"sr_",String(deg),"_",String(lev-1),"\",\n["));
							fi;
							# 2.5.5.3.4.6. If the very final group has been successfully formatted, then append the final line of fLevelAboveCumulative.
							# Otherwise, append a new line indicating another group entry will be added.
							if y=Length(SRGroupsInfo(deg,lev-1)) then
								AppendTo(fLevelAboveCumulative,StringFile(fLevelAboveSingle),"\n]);");
							else
								AppendTo(fLevelAboveCumulative,StringFile(fLevelAboveSingle),",\n");
							fi;
							PrintTo(fVariables,StringVariables(z, posList, prevPosList, prevPosListBelow, sortedList, unsortedList, vCount, wCount, w, y)); # Save-point
							# 2.5.5.3.4.7. Check and declare if re-entry was completed (by setting reEntry to false and resetting initialz).
							if reEntry then
								reEntry:=false;
								initialz:=1;
							fi;
						fi;
						# 2.5.5.3.5. Check and declare if re-entry was completed (by setting reEntry to false, resetting initialz, and unbinding temp_deg_1_prevPosList[y]_proj).
						# This is required if both level 2 and level 1 formatting has already been completed, but has not yet looped to the next group's save-point.
						if reEntry then
							initialz:=1;
							reEntry:=false;
						fi;
						if IsBoundGlobal(Concatenation("temp_",String(deg),"_",String(lev-1),"_",String(prevPosList[y]),"_proj")) then
							MakeReadWriteGlobal(Concatenation("temp_",String(deg),"_",String(lev-1),"_",String(prevPosList[y]),"_proj"));
							UnbindGlobal(Concatenation("temp_",String(deg),"_",String(lev-1),"_",String(prevPosList[y]),"_proj"));
						fi;
						# 2.5.5.3.6. Loop y within the loop for z (since more than one group could extend to the same number of groups).
						y:=y+1;
					od;
				od;
			
			# 2.5.6. Level>2 case.
			elif lev>2 and not projectionProtocol then
				# 2.5.6.1. Check if the group files have already been partially created (re-entry condition). If so, read these files to continue from the previous save-point.
				if IsExistingFile(fCumulative) and IsExistingFile(fVariables) then
					Print("\nFound unfinished files. Re-entering.");
					reEntry:=true;
					reEntryCheck:=true;
					Read(fVariables);
					initialx:=EvalString("varArg1");
					initialz:=EvalString("varArg2");
					posList:=EvalString("varArg3");
					prevPosLists:=EvalString("varArg4");
					prevPosList:=EvalString("varArg5");
					prevPosListBelow:=EvalString("varArg6");
					sortedLists:=EvalString("varArg7");
					unsortedList:=EvalString("varArg8");
					unsortedLists:=EvalString("varArg9");
					vCount:=EvalString("varArg10");
					wCount:=EvalString("varArg11");
					yCount:=EvalString("varArg12");
					yVisited:=EvalString("varArg13");
					w:=EvalString("varArg14");
					y:=EvalString("varArg15");
					# 2.5.6.1.1. Unbind temp_deg_lev-1_num_proj variables which have already been completely used from previous run.
					# x denotes group number on level lev-2, k denotes group number on level lev-1 extending from group x.
					# Start by looping through all groups on level lev-2, then groups on level lev-1 extending from group x.
					for x in [1..initialx] do
						if x<>initialx then
							for k in [1..Length(prevPosLists[x])] do
								MakeReadWriteGlobal(Concatenation("temp_",String(deg),"_",String(lev-1),"_",String(yVisited[x]+prevPosLists[x][k]),"_proj"));
								UnbindGlobal(Concatenation("temp_",String(deg),"_",String(lev-1),"_",String(yVisited[x]+prevPosLists[x][k]),"_proj"));
							od;
						else
							for k in [1..y-1] do
								MakeReadWriteGlobal(Concatenation("temp_",String(deg),"_",String(lev-1),"_",String(yVisited[x]+prevPosLists[x][k]),"_proj"));
								UnbindGlobal(Concatenation("temp_",String(deg),"_",String(lev-1),"_",String(yVisited[x]+prevPosLists[x][k]),"_proj"));
							od;
						fi;
					od;
				
				# 2.5.6.2. No re-entry condition. Start from beginning by initialising required variables.
				else
					reEntry:=false;
					reEntryCheck:=false;
					# 2.5.6.2.1. Create a list which measures the cumulative number of branches extending from all groups on level lev-2 prior to group x.
					yVisited:=[];
					for x in [1..Length(SRGroupsInfo(deg,lev-2))] do
						if x>1 then
							yVisited[x]:=yVisited[x-1]+Length(SRGroupsInfo(deg,lev-1,0,x-1));
						else
							yVisited[x]:=0;
						fi;
					od;
					# 2.5.6.2.2. Create a list containing the number of extensions from each group on level lev-1.
					unsortedList:=[];
					for y in [1..Length(SRGroupsInfo(deg,lev-1))] do
						unsortedList[y]:=Length(EvalString(Concatenation("temp_",String(deg),"_",String(lev-1),"_",String(y),"_proj")));
					od;
					unsortedLists:=[];
					sortedLists:=[];
					prevPosLists:=[];
					yCount:=1;
					wCount:=1;
					vCount:=1;
					initialx:=1;
					initialz:=1;
					prevPosList:=[];
					prevPosListBelow:=[];
				fi;
				
				# 2.5.6.3. Groups on level lev-1 must be re-arranged, but can only be re-arranged if they extend from a common group.
				# Therefore, divide the lists into lists containing lists to capture this, from which each list within the lists is sorted in the required order.
				# x denotes group number on level lev-2, y denotes group number on level lev-1 extending from group x.
				for x in [initialx..Length(SRGroupsInfo(deg,lev-2))] do
					# 2.5.6.3.1. Upon re-entry these variables are already defined.
					if not reEntry then
						# 2.5.6.3.1.1. Initialise list entries within ...Lists variables.
						unsortedLists[x]:=[];
						sortedLists[x]:=[];
						prevPosLists[x]:=[];
						# 2.5.6.3.1.2. Divide unsortedList into unsortedLists indexed by x (i.e. the groups on level lev-2), since you can only re-arrange groups extending from a common group.
						for y in [1..Length(SRGroupsInfo(deg,lev-1,0,x))] do
							unsortedLists[x][y]:=unsortedList[yVisited[x]+y];
						od;
						y:=1;
						# 2.5.6.3.1.3. Sort unsortedLists[x] so that the groups can be formatted based on this revised order.
						sortedLists[x]:=SortedList(unsortedLists[x]);
					fi;
					
					# 2.5.6.3.2 Loop through every group on level lev-1 to extract extension information and format group files.
					# A while loop has been used here since y can iterate more than once per loop due to the variable posList.
					while y<=Length(SRGroupsInfo(deg,lev-1,0,x)) do
					
						# 2.5.6.3.2.1. Create a list of positions=posList from unsortedList for next lowest number of extensions.
						# Upon re-entry, posList is already defined.
						if not reEntry then
							posList:=Positions(unsortedLists[x],sortedLists[x][y]);
						fi;
						
						# 2.5.6.3.2.2. For each position=posList[z], store it in a list which recalls the position, then format group information for each group extending from that position.
						# A for loop has been used here since the loop must be entered, no matter whether the re-entry condition is true or false (it turns off the condition upon re-enterting sucessfully).
						for z in [initialz..Length(posList)] do
							
							# 2.5.6.3.2.2.1. Upon re-entry these variables are already defined.
							if not reEntry then
								prevPosLists[x][y]:=posList[z];
								prevPosList[yCount]:=yVisited[x]+prevPosLists[x][y];
								w:=1;
							fi;
							
							# 2.5.6.3.2.2.2. Store the formatted information of all groups extending from group number prevPosLists[x][y]. See any "sr_deg_lev.grp" file for how this formatting is done.
							# A while loop is used here so that if w=sortedList[x][y]+1 from reading fVariables, it will skip the loop due to already having completed all formatting for these groups.
							while w<=sortedLists[x][y] do
								# 2.5.6.3.2.2.2.1.
								prevPosListBelow[wCount]:=w;
								for count in [1..prevPosList[yCount]-1] do
								prevPosListBelow[wCount]:=prevPosListBelow[wCount]+unsortedList[count];
								od;
								# 2.5.6.3.2.2.2.2. Create entries containing individual group information.
								groupInfo[wCount]:=[];
								groupInfo[wCount][1]:=EvalString(Concatenation("temp_",String(deg),"_",String(lev-1),"_",String(yVisited[x]+prevPosLists[x][y]),"_proj"))[w];
								groupInfo[wCount][2]:=Concatenation("\"SRGroup(",String(deg),",",String(lev),",",String(wCount),")\"");
								groupInfo[wCount][3]:=Concatenation("\"SRGroup(",String(deg),",",String(lev-1),",",String(yVisited[x]+y),")\"");
								groupInfo[wCount][4]:="[\"the classes it extends to\"]";
								# 2.5.6.3.2.2.2.3. Print all individual group information (in correct format) to "temp_deg_lev_indiv.grp".
								if not wCount=1 then
									PrintTo(fSingleGroup,Concatenation("\n\n\t[\n\t\t",String(groupInfo[wCount][1])));
								else
									PrintTo(fSingleGroup,Concatenation("\n\t[\n\t\t",String(groupInfo[wCount][1])));
								fi;
								AppendTo(fSingleGroup,",\n\t\t",groupInfo[wCount][2]);
								AppendTo(fSingleGroup,",\n\t\t",groupInfo[wCount][3]);
								if not wCount=Sum(unsortedList) then
									AppendTo(fSingleGroup,",\n\t\t",groupInfo[wCount][4],"\n\t],");
								else
									AppendTo(fSingleGroup,",\n\t\t",groupInfo[wCount][4],"\n\t]");
								fi;
								# 2.5.6.3.2.2.2.4. If fCumulative does not exist, it must be created and the first lines populated.
								if not IsExistingFile(fCumulative) then
									PrintTo(fCumulative, Concatenation("##This contains a list of the self-replicating groups on the rooted regular-", String(deg), " tree on level", " ", String(lev), "##\n\nBindGlobal(\"sr_",String(deg),"_",String(lev),"\",\n["));
								fi;
								# 2.5.6.3.2.2.2.5. Print formatted individual group information to "temp_deg_lev_full.grp" and save this point.
								AppendTo(fCumulative,StringFile(fSingleGroup));
								PrintTo(fVariables,StringVariables(x, z, posList, prevPosLists, prevPosList, prevPosListBelow, sortedLists, unsortedList, unsortedLists, vCount, wCount, yCount, yVisited, w, y)); # Save-point
								# 2.5.6.3.2.2.2.6. Check and declare if re-entry was completed (by setting reEntry to false and resetting initialz).
								if reEntry then
									reEntry:=false;
									initialz:=1;
								fi;
								w:=w+1;
								wCount:=wCount+1; # Counter for w that never resets
							od;
							
							# 2.5.6.3.2.2.3. Re-arrange and re-format the group information for groups on level lev-1 if required (i.e. if formatAbove=true).
							# The if statement is used because upon re-entry the vCount and wcount values will dictate whether only formatting of level 2 has been completed (this is the case when vCount=/=wCount).
							if formatAbove and (not vCount = wCount) then
								# 2.5.6.3.2.2.3.1. Some groups on level lev-1 (indexed by y) extending from a group on level lev-2 (indexed by x) may have already been completed, so this check is required.
								if not IsBound(groupInfoAbove[x]) then 
									groupInfoAbove[x]:=[];
								fi;
								# 2.5.6.3.2.2.3.2. Compile updated position of groups on level lev-1.
								groupInfoAbove[x][y]:=SRGroupsInfo(deg,lev-1)[yVisited[x]+prevPosLists[x][y]];
								# 2.5.6.3.2.2.3.3. Index 2 of each group's information must be changed to reflect it's changed name based on the updated position.
								groupInfoAbove[x][y][2]:=String(Concatenation("\"SRGroup(", String(deg), ",", String(lev-1), ",", String(yVisited[x]+y), ")\""));
								PrintTo(fLevelAboveSingle, "\n\t", "[");
								AppendTo(fLevelAboveSingle, "\n\t\t", groupInfoAbove[x][y][1], ",");
								AppendTo(fLevelAboveSingle, "\n\t\t", "", groupInfoAbove[x][y][2], ",");
								AppendTo(fLevelAboveSingle, "\n\t\t", "\"", groupInfoAbove[x][y][3], "\",");
								# 2.5.6.3.2.2.3.4. Index 4 of each group's information must also be changed to reflect the known groups it extends to.
								for v in [1..sortedLists[x][y]] do
									groupInfoAbove[x][y][4]:=Concatenation("\"SRGroup(",String(deg),",",String(lev),",",String(vCount),")\"");
									if sortedLists[x][y]=1 then
										AppendTo(fLevelAboveSingle,"\n\t\t", "[", groupInfoAbove[x][y][4], "]\n\t]");
									elif v=1 then
										AppendTo(fLevelAboveSingle, "\n\t\t", "[", groupInfoAbove[x][y][4], ",");
									elif v=sortedLists[x][y] then
										AppendTo(fLevelAboveSingle, "\n\t\t", groupInfoAbove[x][y][4], "]\n\t]");
									else 
										AppendTo(fLevelAboveSingle, "\n\t\t", groupInfoAbove[x][y][4], ",");
									fi;
									vCount:=vCount+1; # Counter for v that never resets
								od;
								# 2.5.6.3.2.2.3.5. Unbind temp_deg_lev-1_num_proj since this is the last place it is needed.
								MakeReadWriteGlobal(Concatenation("temp_",String(deg),"_",String(lev-1),"_",String(yVisited[x]+prevPosLists[x][y]),"_proj"));
								UnbindGlobal(Concatenation("temp_",String(deg),"_",String(lev-1),"_",String(yVisited[x]+prevPosLists[x][y]),"_proj"));
								# 2.5.6.3.2.2.3.6. If fLevelAboveCumulative does not exist, it must be created and its first lines populated.
								if not IsExistingFile(fLevelAboveCumulative) then
									PrintTo(fLevelAboveCumulative, Concatenation("##This contains a list of the self-replicating groups on the rooted regular-", String(deg), " tree on level", " ", String(lev-1), "##\n\nBindGlobal(\"sr_",String(deg),"_",String(lev-1),"\",\n["));
								fi;
								# 2.5.6.3.2.2.3.7. If the very final group has been successfully formatted, then append the final line of fLevelAboveCumulative.
								# Otherwise, append a new line indicating another group entry will be added.
								if yVisited[x]+y=Length(SRGroupsInfo(deg,lev-1)) then
									AppendTo(fLevelAboveCumulative,StringFile(fLevelAboveSingle),"\n]);");
								else
									AppendTo(fLevelAboveCumulative,StringFile(fLevelAboveSingle),",\n");
								fi;
								PrintTo(fVariables,StringVariables(x, z, posList, prevPosLists, prevPosList, prevPosListBelow, sortedLists, unsortedList, unsortedLists, vCount, wCount, yCount, yVisited, w, y)); # Save-point
								# 2.5.6.3.2.2.3.8. Check and declare if re-entry was completed (by setting reEntry to false and resetting initialz).
								if reEntry then
									reEntry:=false;
									initialz:=1;
								fi;
							fi;
							# 2.5.6.3.2.2.4. Check and declare if re-entry was completed (by setting reEntry to false, resetting initialz, and unbinding temp_deg_lev-1_num_proj).
							# This is required if both level lev and level lev-1 formatting has already been completed, but has not yet looped to the next group's save-point.
							if reEntry then
								initialz:=1;
								reEntry:=false;
							fi;
							if IsBoundGlobal(Concatenation("temp_",String(deg),"_",String(lev-1),"_",String(yVisited[x]+prevPosLists[x][y]),"_proj")) then
								MakeReadWriteGlobal(Concatenation("temp_",String(deg),"_",String(lev-1),"_",String(yVisited[x]+prevPosLists[x][y]),"_proj"));
								UnbindGlobal(Concatenation("temp_",String(deg),"_",String(lev-1),"_",String(yVisited[x]+prevPosLists[x][y]),"_proj"));
							fi;
							# 2.5.6.3.2.2.5. Loop y within the loop for z (since more than one group could extend to the same number of groups).
							y:=y+1;
							yCount:=yCount+1; # Counter for y that never resets
						od;
					od;
				od;
			fi;
		fi;
		
		if not projectionProtocol then
			# 2.5.7. Append end of list containing groups.
			if not EndsWith(StringFile(fCumulative),"\n]);") then
				AppendTo(fCumulative,"\n]);");
			fi;
			
			# 2.6. Reorder all individual temporary file numbering
			Print("\nReordering individual files.");
			dirTempFilesContents:=DirectoryContents(dirTempFiles[1]);
			for levReorder in [1..Length(dirTempFilesContents)] do
				stringFolder:=Concatenation("temp_",String(deg),"_",String(levReorder));
				if stringFolder in dirTempFilesContents then
					dirTempSingleFiles:=DirectoriesPackageLibrary("SRGroups",Concatenation("data/temp_files/",stringFolder,"/"));
					dirTempSingleFilesContents:=DirectoryContents(dirTempSingleFiles[1]);
					Remove(dirTempSingleFilesContents,Position(dirTempSingleFilesContents,"."));
					Remove(dirTempSingleFilesContents,Position(dirTempSingleFilesContents,".."));
					for j in [1..Length(dirTempSingleFilesContents)] do
						if StartsWith(dirTempSingleFilesContents[j],Concatenation("temp_",String(deg),"_",String(lev-1))) then
							ReorderSRFiles(deg,levReorder,lev-1,prevPosList,prevPosListBelow,unsortedList);
							break;
						fi;
					od;
				fi;
			od;
			
			# 2.7. Print all group information to final sr_deg_lev.grp file (and sr_deg_lev-1.grp in the case for level>1), remove all associated temporary files, and unbind all residual variables.
			PrintTo(fNew,StringFile(fCumulative));
			RemoveFile(fExtensions);
			RemoveFile(fSingleGroup);
			RemoveFile(fCumulative);
			RemoveFile(fVariables);
			if reEntryCheck and lev>2 then
				UnbindVariables("varArg1", "varArg2", "varArg3", "varArg4", "varArg5", "varArg6", "varArg7", "varArg8", "varArg9", "varArg10", "varArg11", "varArg12", "varArg13", "varArg14", "varArg15");
			elif reEntryCheck and lev=2 then
				UnbindVariables("varArg1", "varArg2", "varArg3", "varArg4", "varArg5", "varArg6", "varArg7", "varArg8", "varArg9", "varArg10");
			elif reEntryCheck and lev=1 then
				UnbindVariables("varArg1");
			fi;
			if lev>1 and formatAbove then
				PrintTo(fNewAbove,StringFile(fLevelAboveCumulative));
				if breakPointCheckExist then
					RemoveFile(fBreakPointCheck);
				fi;
				RemoveFile(fLevelAboveSingle);
				RemoveFile(fLevelAboveCumulative);
			fi;
		fi;
		if lev=1 and SRGroupsAvailable(deg,2) then
			FormatSRFile(deg,1);
		fi;
		Print("\nDone.");
	fi;
	
	return;
end);


# # Input:: deg: an integer of at least 2 representing the degree of the SRGroup that one wishes to find the HasseDiagram of, lev: and integer of at least 1, representing the level of the SRGroup on the degree deg 
# # Output:: a plain text file stored in the form of a .dot file, which can be run through command prompt and Graphviz  
# InstallGlobalFunction(HasseDiagram, function(deg,lev)
# local subgroups, nodes, abelianGroups, dir, fName, i, k, j, count, antiList, counter, sizeLists, autIndex, sizeTemp;

<<<<<<< HEAD
# Input:: 
# Output::
InstallGlobalFunction(ExtensionsMapping, function(deg)
local dirData, dirDigraphs, list, levelCounter, levels, fName, numberCounter, i, j, k, abelianGroups, count;

# Create directories to be used (dirData: where group information is read from, dirDigraphs: where file is written)
dirData:= DirectoriesPackageLibrary( "SRGroups", "data" );
dirDigraphs:= DirectoriesPackageLibrary( "SRGroups", "Digraphs" );

# Initialise variables
list:=[]; # List of lists containing the groups 
levelCounter:=1; # Counter variable that stores the current level being examined
levels:=[]; # List containing the levels of deg
count:=1;
abelianGroups:=[]; # List of the groups that are abelian

# Loop through the number of levels of deg that currently have information stored about their extensions. 

while levelCounter > 0 do
	list[levelCounter]:=[];
	levels[levelCounter]:=levelCounter;
	# Check if file sr_deg_levelCounter.grp exists. 
	if IsExistingFile(Filename(dirData[1],Concatenation("sr_", String(deg), "_", String(levelCounter), ".grp"))) then
	# If the file sr_deg_levelcounter.grp does exist then enter the if statement. 
		if not IsExistingFile(Filename(dirData[1],Concatenation("sr_", String(deg), "_", String(levelCounter + 1), ".grp"))) then 
			levelCounter:=0;
		# if the file sr_deg_(levelCounter + 1).grp does not exists then break
			break;
		else
		# if the file sr_deg_(levelCounter + 1).grp exists then let numberCounter be the counter for the groups on that levelCounter. 
			for numberCounter in [1..Length(SRGroup(deg, levelCounter))] do
				# The extensions from the numberCounter group on level levelCounter are added to list. 
				list[levelCounter][numberCounter]:=SRGroup(deg, levelCounter,numberCounter)[4];
				# Check if the group numberCounter at level levelCounter is abelian.
				if IsAbelian(Group(SRGroup(deg,levelCounter,numberCounter)[1])) then
				# If the group is abelian then add it to the next position in the abelianGroups list. 
					Add(abelianGroups, Concatenation("\"", "(", String(deg), ",", String(levelCounter), ",", String(numberCounter), ")", "\""));
				fi;
			od;
			# Increment the counter for the level.
			levelCounter:=levelCounter+1;
		fi;
	else
	# If the file sr_deg_levelCounter.grp does not exist then break
		break;
	fi;
od;

#Sorting is completed. Begin the printing to the text document to display information. 

# Establish the naming convention of the file. 
fName:=Filename(dirDigraphs[1], Concatenation("sr_", String(deg), "_", "Extensions_Mapping.dot"));

for i in [1..Length(levels)] do
	for j in [1..Length(list[i])] do
		if i = 1 and j=1 then
			PrintTo(fName, "digraph G {");
			count:=1;
			AppendTo(fName, "\n\t{");
			AppendTo(fName, "\n\tnode ", "[shape=diamond", ",", " style=filled]");
			AppendTo(fName, "\n\t");
			for count in [1..Length(abelianGroups)] do
				if count < Length(abelianGroups) then
					AppendTo(fName, abelianGroups[count], ", ");
				else
					AppendTo(fName, abelianGroups[count]);
				fi;
			od;
			AppendTo(fName, " [fillcolor=red]");
			AppendTo(fName, "\n\t}");
			AppendTo(fName,"\n", Concatenation("\"(", String(deg), ",", String(i), ",", String(j), ")\""), " -> ");
			for k in [1..Length(list[i][j])] do
				if k < Length(list[i][j]) then
					AppendTo(fName, "\"", String(SplitString(list[i][j][k], "SRGroup")[Length(SplitString(list[i][j][k], "SRGroup"))]), "\"", ", ");
				else
					AppendTo(fName, "\"", String(SplitString(list[i][j][k], "SRGroup")[Length(SplitString(list[i][j][k], "SRGroup"))]), "\"");
				fi;
			od;
		else
			AppendTo(fName,"\n", Concatenation("\"(", String(deg), ",", String(i), ",", String(j), ")\""), " -> ");
			for k in [1..Length(list[i][j])] do
				if k < Length(list[i][j]) then
					AppendTo(fName, "\"", String(SplitString(list[i][j][k], "SRGroup")[Length(SplitString(list[i][j][k], "SRGroup"))]), "\"", ", ");
				else
					AppendTo(fName, "\"", String(SplitString(list[i][j][k], "SRGroup")[Length(SplitString(list[i][j][k], "SRGroup"))]), "\"");
				fi;
			od;
		fi;
	od;
od;
AppendTo(fName, "\n", "}");
end);
=======
# subgroups:=[];
# nodes:=[];
# abelianGroups:=[];
# sizeLists:=[];
# dir:=DirectoriesPackageLibrary("SRGroups","Digraphs");
# fName:=Filename(dir[1],Concatenation("HasseDiagram_", String(deg),"_",String(lev),".dot"));
# for i in [1..Length(SRGroup(deg,lev))] do
	# subgroups[i]:=[];
	# k:=1;
	# sizeTemp:=Size(Group(SRGroup(deg,lev,i)[1]));
	# if sizeTemp=Factorial(deg)^(((deg^lev)-1)/(deg-1)) then
		# autIndex:=i;
	# fi;
	# if IsAbelian(Group(SRGroup(deg,lev,i)[1])) then
		# Add(abelianGroups,i);
	# fi;
	# for j in [1..Length(SRGroup(deg,lev))] do
		# if i = j then
			# continue;
		# else
			# if IsSubgroup(Group(SRGroup(deg,lev,i)[1]), Group(SRGroup(deg,lev,j)[1])) then
				# subgroups[i][k]:=j;
				# k:=k+1;
			# fi;
		# fi;
	# od;
	# if not IsEmpty(subgroups[i]) then 
		# Add(nodes,i);
	# fi;
	# if IsEmpty(sizeLists) then
		# sizeLists[1]:=[];
		# Add(sizeLists[1], i);
	# else
		# for j in [1..Length(sizeLists)] do
			# if sizeTemp=Size(Group(SRGroup(deg,lev,sizeLists[j][1])[1])) then
				# Add(sizeLists[j],i);
				# break;
			# elif j=Length(sizeLists) then
				# sizeLists[j+1]:=[];
				# Add(sizeLists[j+1], i);
			# fi;
		# od;
	# fi;
# od;
>>>>>>> ab1e5f6a

# for i in [1..Length(nodes)] do
	# for j in [1..Length(nodes)] do
		# if nodes[j] in subgroups[nodes[i]] then
			# subgroups[nodes[i]]:=Difference(subgroups[nodes[i]],subgroups[nodes[j]]);
		# fi;
	# od;
	# count:=1;
	# antiList:=[];
	# if i = 1 then
		# PrintTo(fName, "digraph G {");
		# AppendTo(fName, "\n\t{");
		# AppendTo(fName, "\n\tnode ", "[shape=diamond", ",", " style=bold]");
		# AppendTo(fName, "\n\t", autIndex, "[color=darkgreen]");
		# AppendTo(fName, "\n\t}");
		# AppendTo(fName, "\n\t{");
		# AppendTo(fName, "\n\tnode ", "[shape=diamond", ",", " style=filled]");
		# counter:=1;
		# for j in [1..Length(SRGroup(deg,lev))] do
			# if not j in nodes then
				# antiList[counter]:= j;
				# counter:=counter+1;
			# fi;
		# od;
		# AppendTo(fName, "\n\t");
		# for j in [1..Length(antiList)] do
			# if j < Length(antiList) then
				# AppendTo(fName, antiList[j], ", ");
			# else 
				# AppendTo(fName, antiList[j], " [fillcolor=grey]");
			# fi;
		# od;
		# AppendTo(fName, "\n\t}");
		# AppendTo(fName, "\n\t{");
		# AppendTo(fName, "\n\tnode ", "[shape=box", ",", " width=0.5", ",", " height=0.3]");
		# AppendTo(fName, "\n\t");
		# for j in [1..Length(nodes)] do
			# if j < Length(nodes) then
				# AppendTo(fName, nodes[j], ", ");
			# else
				# AppendTo(fName, nodes[j]);
			# fi;
		# od;
		# AppendTo(fName, "\n\t}");
		# AppendTo(fName, "\n\t{");
		# AppendTo(fName, "\n\tnode ", "[shape=diamond", ",", " style=filled]");
		# AppendTo(fName, "\n\t");
		# counter:=1;
		# for j in [1..Length(abelianGroups)] do
			# if j < Length(abelianGroups) then
				# AppendTo(fName, abelianGroups[j], ", ");
			# else
				# AppendTo(fName, abelianGroups[j]);
			# fi;
		# od;
		# AppendTo(fName, " [fillcolor=red]");
		# AppendTo(fName, "\n\t}");
		# AppendTo(fName, "\n", nodes[i], " -> ");
	# else
		# AppendTo(fName,"\n", nodes[i], " -> ");
	# fi;
	# for k in [1..Length(subgroups[nodes[i]])] do
		# if count > 1 then
			# AppendTo(fName,", ", subgroups[nodes[i]][k]);
			# count:=count+1;
		# else
			# AppendTo(fName,subgroups[nodes[i]][k]);
			# count:=count+1;
		# fi;
	# od;
# od;
# for j in [1..Length(sizeLists)] do
	# AppendTo(fName, "\n\t", "{rank=same;");
	# for k in [1..Length(sizeLists[j])] do
		# if k = 1 then
			# AppendTo(fName, String(sizeLists[j][k]));
		# else 
			# AppendTo(fName, ";", String(sizeLists[j][k]));
		# fi;
	# od;
	# AppendTo(fName, "}");
# od;
# AppendTo(fName, "\n", "}");
# return;
# end);


# # Input::
# # Output::
# InstallGlobalFunction(ExtensionsMapping, function(deg)
# local dirData, dirDigraphs, list, levelCounter, levels, fName, numberCounter, i, j, k, abelianGroups, count;

# dirData:= DirectoriesPackageLibrary( "SRGroups", "data" );
# dirDigraphs:= DirectoriesPackageLibrary( "SRGroups", "Digraphs" );

# list:=[];
# levelCounter:=1;
# levels:=[];
# count:=1;
# abelianGroups:=[];
# while levelCounter > 0 do
	# list[levelCounter]:=[];
	# levels[levelCounter]:=levelCounter;
	# if IsExistingFile(Filename(dirData[1],Concatenation("sr_", String(deg), "_", String(levelCounter), ".grp"))) then
		# if not IsExistingFile(Filename(dirData[1],Concatenation("sr_", String(deg), "_", String(levelCounter + 1), ".grp"))) then 
			# levelCounter:=0;
			# break;
		# else
			# for numberCounter in [1..Length(SRGroup(deg, levelCounter))] do
				# list[levelCounter][numberCounter]:=SRGroup(deg, levelCounter,numberCounter)[4];
				# if IsAbelian(Group(SRGroup(deg,levelCounter,numberCounter)[1])) then
					# Add(abelianGroups, Concatenation("\"", "(", String(deg), ",", String(levelCounter), ",", String(numberCounter), ")", "\""));
				# fi;
			# od;
			# levelCounter:=levelCounter+1;
		# fi;
	# else
		# break;
	# fi;
# od;



# fName:=Filename(dirDigraphs[1], Concatenation("sr_", String(deg), "_", "Extensions_Mapping.dot"));
# for i in [1..Length(levels)] do
	# for j in [1..Length(list[i])] do
		# if i = 1 and j=1 then
			# PrintTo(fName, "digraph G {");
			# count:=1;
			# AppendTo(fName, "\n\t{");
			# AppendTo(fName, "\n\tnode ", "[shape=diamond", ",", " style=filled]");
			# AppendTo(fName, "\n\t");
			# for count in [1..Length(abelianGroups)] do
				# if count < Length(abelianGroups) then
					# AppendTo(fName, abelianGroups[count], ", ");
				# else
					# AppendTo(fName, abelianGroups[count]);
				# fi;
			# od;
			# AppendTo(fName, " [fillcolor=red]");
			# AppendTo(fName, "\n\t}");
			# AppendTo(fName,"\n", Concatenation("\"(", String(deg), ",", String(i), ",", String(j), ")\""), " -> ");
			# for k in [1..Length(list[i][j])] do
				# if k < Length(list[i][j]) then
					# AppendTo(fName, "\"", String(SplitString(list[i][j][k], "SRGroup")[Length(SplitString(list[i][j][k], "SRGroup"))]), "\"", ", ");
				# else
					# AppendTo(fName, "\"", String(SplitString(list[i][j][k], "SRGroup")[Length(SplitString(list[i][j][k], "SRGroup"))]), "\"");
				# fi;
			# od;
		# else
			# AppendTo(fName,"\n", Concatenation("\"(", String(deg), ",", String(i), ",", String(j), ")\""), " -> ");
			# for k in [1..Length(list[i][j])] do
				# if k < Length(list[i][j]) then
					# AppendTo(fName, "\"", String(SplitString(list[i][j][k], "SRGroup")[Length(SplitString(list[i][j][k], "SRGroup"))]), "\"", ", ");
				# else
					# AppendTo(fName, "\"", String(SplitString(list[i][j][k], "SRGroup")[Length(SplitString(list[i][j][k], "SRGroup"))]), "\"");
				# fi;
			# od;
		# fi;
	# od;
# od;
# AppendTo(fName, "\n", "}");
# end);


# #Input::
# #Output::
# InstallGlobalFunction(PermutationMapping, function(deg, lev)
# local dirPermDigraphs, group, element, x, y, leaves, radius, i, list, fName, count, groupElements;

# dirPermDigraphs:=DirectoriesPackageLibrary("SRGroups","PermDigraphs");

# leaves:=deg^lev;
# radius:= leaves/3;
# x:=[];
# y:=[];
# groupElements:=[];

# for group in [1..Length(SRGroup(deg,lev))] do
	# groupElements:=Elements(Group(SRGroup(deg,lev,group)[1]));
	# fName:=Filename(dirPermDigraphs[1], Concatenation("Perm_", String(deg), "_", String(lev), "_", String(group), ".dot"));
	# PrintTo(fName,"digraph G {");
	# AppendTo(fName,"node[shape=circle,fontname=helvetica]");
	# AppendTo(fName,"\n\tlayout=\"neato\"");
	# for i in [1..leaves] do
		# x[i]:=-radius*Cos((2*FLOAT.PI/leaves)*i);
		# y[i]:=radius*Sin((2*FLOAT.PI/leaves)*i);
		# AppendTo(fName,"\n\t",i,"[pos=\"",Float(x[i]),",",Float(y[i]),"!\", label=", String(i), "];");
	# od;
	# for count in [1..Length(groupElements)] do
		# element:= groupElements[count];
		# list:=ListPerm(element);
		# AppendTo(fName,"\n");
		# if not count = 1 then 
			# AppendTo(fName, "digraph G {");
			# AppendTo(fName,"node[shape=circle,fontname=helvetica]");
			# AppendTo(fName,"\n\tlayout=\"neato\"");
			# for i in [1..leaves] do
				# x[i]:=-radius*Cos((2*FLOAT.PI/leaves)*i);
				# y[i]:=radius*Sin((2*FLOAT.PI/leaves)*i);
				# AppendTo(fName,"\n\t",i,"[pos=\"",Float(x[i]),",",Float(y[i]),"!\", label=", String(i), "];");
				# # When printing multiple graphs in one file GraphViz will rename nodes of the same name. The nodes behave as unique entities within their individual subgraph but will display the label that is common amongst all graphs. 
			# od;
		# fi;
		# for i in [1..Length(list)] do
			# if i=list[list[i]] and i<list[i] then
				# AppendTo(fName,"\n\t",i," -> ",list[i], " [dir=both]");
			# elif i<>list[list[i]] then
				# AppendTo(fName,"\n\t",i," -> ",list[i]);
			# fi;
		# od;
		# AppendTo(fName,"\n}");
	# od;
# od;
# end);

### To arrange the graphs produced in multiple files in columns left to right use the command 
### "dot file1.dot file2.dot file3.dot | gvpack -array_r | neato -n2 -Tpng -o outputFile.png"

### To arrange the graphs produced in multiple files one on top of another (i.e. in rows) use the command
### "file1.dot file2.dot file3.dot | gvpack -array_c | neato -n2 -Tpng -o outputFile.png"

### At the moment it is printing all of the elements from one group into the same file because I want to find a way to put all of those graphs into the one display. 


# Input:: arg[1]: degree of tree (int > 1), arg[2]: highest level of tree where the file "sr_k_n.grp" exists (int > 1), (arg[3],arg[4],...): sequence of group numbers to extend from
# Output:: File named "temp_deg_initialLev_arg[3]_arg[4]_..._arg[Length(arg)]_proj.grp" that contains extension information of group
InstallGlobalFunction(ExtendSRGroup,function(arg)
	local deg, lev, groupPosition, groupPositionAbove, initialLev, stringPrefix, stringFolder, stringFolderAbove, stringSuffix, stringSuffixAbove, dirData, dirTempFiles, dirTempSingleFiles, dirTempSingleFilesAbove, fExtension, fExtensionAbove, G,  groupList, groupGens, i;
	
	if not (IsInt(arg[1]) and arg[1]>=2) then
		Error("input argument arg[1]=",arg[1]," must be an integer greater than or equal to 2");
	else
		for i in [2..Length(arg)] do
			if not (IsInt(arg[i]) and arg[i]>=1) then
				Error("input argument arg[i]=",arg[i]," must be an integer greater than or equal to 1");
			fi;
		od;
	fi;
	
	# 1. Initialise degree, levels, and group position.
	deg:=arg[1];
	initialLev:=arg[2];
	groupPosition:=[];
	for i in [3..Length(arg)] do
		groupPosition[i-2]:=arg[i];
	od;
	groupPositionAbove:=ShallowCopy(groupPosition);
	Remove(groupPositionAbove,Length(groupPosition));
	lev:=initialLev+Length(groupPosition);
	
	# 2. Initialise strings that refer to file and variable names, and initialise first two directories.
	stringPrefix:=Concatenation("temp_",String(deg),"_",String(initialLev));
	stringFolder:=Concatenation("temp_",String(deg),"_",String(lev));
	stringFolderAbove:=Concatenation("temp_",String(deg),"_",String(lev-1));
	stringSuffix:=Concatenation("_",JoinStringsWithSeparator(List(groupPosition,String),"_"));
	stringSuffixAbove:=Concatenation("_",JoinStringsWithSeparator(List(groupPositionAbove,String),"_"));
	dirData:=DirectoriesPackageLibrary("SRGroups", "data");
	dirTempFiles:=DirectoriesPackageLibrary("SRGroups", "data/temp_files");
	
	# 3. Determine the group, G, to extend.
	# 3.1. Case 1: The group can be called directly from the file "sr_deg_initialLev.grp" using SRGroup(deg,initialLev,groupPosition[1]), if the file exists.
	if Length(groupPosition)=1 and IsExistingFile(Filename(dirData[1],Concatenation("sr_",String(deg),"_",String(initialLev),".grp"))) then
		# 3.1.1. Check whether the group position is within the range of groups available, and if so, initialise G.
		if groupPosition[1]>=1 and groupPosition[1]<=Length(SRGroupsInfo(deg,lev-1)) then
			G:=SRGroup(deg,initialLev,groupPosition[1]);
		else
			Print("Group location does not exist (group number). Please choose a group in the correct range (1<=num<=",Length(SRGroupsInfo(deg,lev-1)),")");
			return;
		fi;
	# 3.2. Case 2: The group must be called from an individual extension file "temp_deg_initialLev_arg[3]_arg[4]_..._arg[Length(arg)-1]_proj.grp".
	else
		# 3.2.1. Check whether directory to individual extension file exists, and if so, initialise the directory and filename (named as in Step 3.2).
		if IsDirectoryPath(Filename(dirTempFiles[1],Concatenation(stringFolderAbove,"/"))) then
			dirTempSingleFilesAbove:=DirectoriesPackageLibrary("SRGroups", Concatenation("data/temp_files/",stringFolderAbove,"/"));
			fExtensionAbove:=Filename(dirTempSingleFilesAbove[1],Concatenation(stringPrefix,stringSuffixAbove,"_proj.grp"));
			# 3.2.1.1. Check whether file exists (named as in Step 3.2), and if so, read the file and initialise G (then unbind residual variable).
			if IsExistingFile(fExtensionAbove) then
				Read(fExtensionAbove);
				G:=RegularRootedTreeGroup(deg,lev-1,Group(EvalString(Concatenation(stringPrefix,stringSuffixAbove,"_proj"))[groupPosition[Length(groupPosition)]]));
				MakeReadWriteGlobal(Concatenation(stringPrefix,stringSuffixAbove,"_proj"));
				UnbindGlobal(Concatenation(stringPrefix,stringSuffixAbove,"_proj"));
			else
				Print("Group location does not exist (missing file).");
				return;
			fi;
		else
			Print("Group location does not exist (missing directory).");
			return;
		fi;
	fi;
	
	# 4. Check whether directory to new file already exists (it will exist in the case other groups on the same level have already been extended).
	# If it doesn't exist, create the directory and then initialise its corresponding variable name.
	if not IsDirectoryPath(Filename(dirTempFiles[1],Concatenation(stringFolder,"/"))) then
		CreateDir(Filename(dirTempFiles[1],Concatenation(stringFolder,"/")));
	fi;
	dirTempSingleFiles:=DirectoriesPackageLibrary("SRGroups", Concatenation("data/temp_files/",stringFolder,"/"));
	
	
	# 5. Initialise new filename variable.
	# 5.1. Case 1: If the file already exists, the group has already been extended.
	fExtension:=Filename(dirTempSingleFiles[1],Concatenation(stringPrefix,stringSuffix,"_proj.grp"));
	if IsExistingFile(fExtension) then
		Print("Already extended group ",groupPosition[1],".");
		return;
	# 5.2. Case 2: If the file does not exist, extend the group and print/append to new file.
	else
		groupList:=ConjugacyClassRepsSelfReplicatingSubgroupsWithConjugateProjection(G);
		PrintTo(fExtension,Concatenation("BindGlobal(\"",stringPrefix,stringSuffix,"_proj\",\n["));
		groupGens:=[];
		for i in [1..Length(groupList)] do
			groupGens[i]:=GeneratorsOfGroup(groupList[i]);
			if i=Length(groupList) then
				AppendTo(fExtension,Concatenation("\n\t",String(groupGens[i]),"\n]);"));
			else
				AppendTo(fExtension,Concatenation("\n\t",String(groupGens[i]),","));
			fi;
		od;
	fi;
	
	return;
end);


# Input:: deg: degree of tree (int > 1), lev: level of tree (int > 0)
# Output:: The combined file "temp_deg_lev.grp" containing all extended groups on level lev-1 (for use with the SRGroupFile function)
InstallGlobalFunction(CombineSRFiles,function(deg,lev)
	local stringFolder, stringFolderAbove, dirTempFiles, dirTempSingleFiles, fExtension, fExtensions, i;
	
	if not (IsInt(deg) and deg>=2) then
		Error("input argument deg=",deg," must be an integer greater than or equal to 2");
	elif not (IsInt(lev) and lev>=1) then
		Error("input argument lev=",lev," must be an integer greater than or equal to 1");
	fi;
	
	# 1. Initialise strings that refer to file and variable names, and initialise directory to contain file "temp_deg_lev.grp" (pkg/SRGroups/data/temp_files/).
	stringFolderAbove:=Concatenation("temp_",String(deg),"_",String(lev-1));
	stringFolder:=Concatenation("temp_",String(deg),"_",String(lev));
	dirTempFiles:=DirectoriesPackageLibrary("SRGroups", "data/temp_files");
	
	# 2. Check if directory to individual files (temp_files/temp_deg_lev) exists. 
	# 2.1. Case 1: If it does exist, begin combining files.
	if IsDirectoryPath(Filename(dirTempFiles[1],Concatenation(stringFolder,"/"))) then
		# 2.1.1. Initialise directory containing "temp_deg_lev-1_i.grp" files.
		dirTempSingleFiles:=DirectoriesPackageLibrary("SRGroups", Concatenation("data/temp_files/",stringFolder,"/"));
		# 2.1.2. For each file containing an individual group's extensions, fExtension ("temp_deg_lev-1_i.grp"), print the file contents to the new file, fExtensions ("temp_deg_lev.grp"). 
		fExtensions:=Filename(dirTempFiles[1],Concatenation(stringFolder,".grp"));
		for i in [1..Length(SRGroupsInfo(deg,lev-1))] do
			fExtension:=Filename(dirTempSingleFiles[1],Concatenation(stringFolderAbove,"_",String(i),"_proj.grp"));
			# 2.1.2.1. Case 1: File exists, so print/append to new file.
			if IsExistingFile(fExtension) then
				if i=1 then
					PrintTo(fExtensions,StringFile(fExtension));
				else
					AppendTo(fExtensions,"\n\n",StringFile(fExtension));
				fi;
			# 2.1.2.2. Case 2: File does not exist, meaning the new file should not be completed, so break the loop and delete the new file.
			else
				Print("The groups are incomplete (no file found). Please continue from group ",i,".");
				RemoveFile(fExtensions);
				break;
			fi;
		od;
		# 2.1.3. Remove residual files and directory if all of the group extensions were appended to the new file.
		if IsExistingFile(fExtensions) then
			for i in [1..Length(SRGroupsInfo(deg,lev-1))] do
				fExtension:=Filename(dirTempSingleFiles[1],Concatenation(stringFolderAbove,"_",String(i),"_proj.grp"));
				RemoveFile(fExtension);
			od;
			RemoveDir(Filename(dirTempFiles[1],Concatenation(stringFolder,"/")));
		fi;
	# 2.2. Case 2: If directory does not exist, then no files can be combined - return.
	else
		Print("The groups are incomplete (no directory found). Please continue from group 1.");
	fi;
	
	return;
end);


# Input:: deg: degree of tree (int > 1), lev: level of tree (int > initialLev > 1), initialLev: highest level of tree where the file "sr_k_n.grp" exists (int > 1), prevPosList: list containing previous positions, p2, of all individual group extension files ("temp_deg_initialLev_p1_p2_..._proj.grp") obtained from the function SRGroupFile (therefore also containing their new positions), unsortedList: list containing the number and order of groups which have p2 as their fifth entry of the correspondoing file name (so if groups are missing, this gap can be detected and skipped)
# Output:: the updated ordering of the individual group extension files aligned with the reordering from running the function SRGroupFile
InstallGlobalFunction(ReorderSRFiles,function(deg,lev,initialLev,prevPosListAbove,prevPosList,unsortedList)
	local stringPrefixInitial, stringPrefixFinal, stringSuffixInitial, stringSuffixFinal, stringInitialList, stringFinal, stringFolder, dirTempSingleFiles, dirTempSingleFilesContents, fExtensionInitial, fExtensionFinal, groupPosition, groupGens, groupCount, groupCountStart, groupCountBelow, groupCountBelowSpecific, unsortedListBranches, groupCountBelowStart, posFile, posOneList, posOneListIndex, i;
	
	# 1. Initialise string prefixes that refer to file and variable names, and string for the folder containing the individual group extension files.
	stringPrefixInitial:=Concatenation("temp_",String(deg),"_",String(initialLev));
	stringPrefixFinal:=Concatenation("temp_",String(deg),"_",String(initialLev+1));
	stringFolder:=Concatenation("temp_",String(deg),"_",String(lev));
	
	# 2. Initialise directory containing individual group extension files and list the directory's contents excluding the "current directory", ., and "directory above", .., commands, and any filenames beginning with "temp_deg_lev+1" (since those files have already been updated from a previous run attempt).
	
	dirTempSingleFiles:=DirectoriesPackageLibrary("SRGroups", Concatenation("data/temp_files/",stringFolder,"/"));
	dirTempSingleFilesContents:=DirectoryContents(dirTempSingleFiles[1]);
	Remove(dirTempSingleFilesContents,Position(dirTempSingleFilesContents,"."));
	Remove(dirTempSingleFilesContents,Position(dirTempSingleFilesContents,".."));
	for posFile in [1..Length(dirTempSingleFilesContents)] do
		if StartsWith(dirTempSingleFilesContents[posFile],stringPrefixFinal) then
			Remove(dirTempSingleFilesContents,posFile);
		fi;
	od;
	# 2.1. Sorting here is to ensure that the directory's contents are alphanumerically ordered (since the DirectoryContents function prioritises individual characters over what would be entire numbers; for example, "temp_2_3_15_1_proj.grp" would come before "temp_2_3_2_2_proj.grp" but we would like it to be the other way around and recognise that 15 is bigger than 2).
	StableSort(dirTempSingleFilesContents);
	for groupCountBelow in [Length(SplitString(dirTempSingleFilesContents[1],"_"))..4] do
		SortBy(dirTempSingleFilesContents, function(elm) return EvalString(SplitString(elm,"_")[groupCountBelow]); end);
	od;
	
	# 3. Evaluate the number of groups with the same fourth entry using unsortedList (i.e. p1 in "temp_deg_initialLev_p1_p2_..._proj.grp") and store numbering in the list variable unsortedListBranches. These counts must be completed in the unsorted order (the order that they are currently in) to ensure that equating files (to check if any are missing) is done correctly.
	unsortedListBranches:=[];
	groupCountBelow:=1;
	for groupCount in [1..Length(unsortedList)] do
		for groupCountBelowSpecific in [1..unsortedList[groupCount]] do
			# 3.1. The variables groupCountStart and groupCountBelowStart are important to establish the first group's position that is in "./SRGroups/data/temp_files/temp_deg_lev/".
			if EvalString(SplitString(dirTempSingleFilesContents[1],"_")[4])=groupCount and EvalString(SplitString(dirTempSingleFilesContents[1],"_")[5])=groupCountBelowSpecific then
				groupCountStart:=groupCount;
				groupCountBelowStart:=groupCountBelow;
			fi;
			unsortedListBranches[groupCountBelow]:=groupCountBelowSpecific;
			groupCountBelow:=groupCountBelow+1; # groupCountBelow is the same as groupCountBelowSpecific, except it never resets
		od;
	od;
	
	# 4. Update formatting of each file in "./SRGroups/data/temp_files/temp_deg_lev/".
	# Before the while loop, initialise required variables.
	posFile:=1;
	posOneList:=Positions(unsortedListBranches,1);
	posOneListIndex:=Position(posOneList,groupCountBelowStart-(unsortedListBranches[groupCountBelowStart]-1));
	groupPosition:=[];
	groupCount:=groupCountStart;
	groupCountBelow:=groupCountBelowStart;
	while posFile<=Length(dirTempSingleFilesContents) do
		# 4.1. Case 1: The filename contains the old formatting (i.e. starts with "temp_deg_initialLev") and the fifth entry in the filename aligns with the branch position from unsortedListBranches. The second check is completed to ensure that no gaps in the files are overlooked (i.e. since some groups may have been extended while others may have not).
		if StartsWith(dirTempSingleFilesContents[posFile],stringPrefixInitial) and EvalString(SplitString(dirTempSingleFilesContents[posFile],"_")[5])=unsortedListBranches[groupCountBelow] and EvalString(SplitString(dirTempSingleFilesContents[posFile],"_")[4])=groupCount then
			# 4.1.1. Create new strings for the updated file name. Start by splitting the old file name string into its indexed positions, then replace the fifth entry of the old string with the fourth entry of the new string.
			stringInitialList:=SplitString(dirTempSingleFilesContents[posFile],"_");
			for i in [5..Length(stringInitialList)] do
				if  i=5 then
					groupPosition[i-4]:=Position(prevPosList,groupCountBelow);
				elif i<>Length(stringInitialList) then
					groupPosition[i-4]:=EvalString(stringInitialList[i]);
				fi;
			od;
			stringSuffixFinal:=Concatenation("_",JoinStringsWithSeparator(List(groupPosition,String),"_"));
			stringFinal:=Concatenation(stringPrefixFinal,stringSuffixFinal,"_proj.grp");
			# 4.1.2. Initialise old and new filenames. Print old file information to new file, except replace the global variable name with the updated name.
			fExtensionFinal:=Filename(dirTempSingleFiles[1],stringFinal);
			fExtensionInitial:=Filename(dirTempSingleFiles[1],dirTempSingleFilesContents[posFile]);
			Read(fExtensionInitial);
			PrintTo(fExtensionFinal,Concatenation("BindGlobal(\"",SplitString(stringFinal,".")[1],"\",\n["));
			groupGens:=EvalString(SplitString(dirTempSingleFilesContents[posFile],".")[1]);
			for i in [1..Length(groupGens)] do
				if i=Length(groupGens) then
					AppendTo(fExtensionFinal,Concatenation("\n\t",String(groupGens[i]),"\n]);"));
				else
					AppendTo(fExtensionFinal,Concatenation("\n\t",String(groupGens[i]),","));
				fi;
			od;
			# 4.1.3. Unbind residual variables and remove old file.
			MakeReadWriteGlobal(SplitString(dirTempSingleFilesContents[posFile],".")[1]);
			UnbindGlobal(SplitString(dirTempSingleFilesContents[posFile],".")[1]);
			RemoveFile(fExtensionInitial);
			posFile:=posFile+1;
		# 4.2. Case 2: The file will have the old formatting but a new branch position has been reached in the folder's contents.
		else
			# 4.2.1. Align groupCount with the numbering in position 4 of the current filename. To align groupCountBelow, we must move to the corresponding branch in unsortedListBranches by moving to the next occurrence of 1 in this list (i.e. posOneList[posOneListIndex]).
			if EvalString(SplitString(dirTempSingleFilesContents[posFile],"_")[4])<>groupCount then
				posOneListIndex:=posOneListIndex+(EvalString(SplitString(dirTempSingleFilesContents[posFile],"_")[4])-groupCount);
				groupCountBelow:=posOneList[posOneListIndex];
				groupCount:=EvalString(SplitString(dirTempSingleFilesContents[posFile],"_")[4]);
			fi;
			# 4.2.2. Update groupCountBelow so the sub-branch position aligns.
			groupCountBelow:=groupCountBelow+(EvalString(SplitString(dirTempSingleFilesContents[posFile],"_")[5])-unsortedListBranches[groupCountBelow]);
		fi;
	od;

	return;
end);


# Input:: arg[1]: degree of tree (int > 1), arg[2]: highest level of tree where the file "sr_k_n.grp" exists (int > 1), (arg[3],arg[4],...): sequence of group numbers to extend from
# Output:: the number of extensions of the chosen group (or, if Length(arg)=2, the total number of extensions for that level if the combined file "temp_deg_lev.grp" is available)
InstallGlobalFunction(NumberExtensionsUnformatted,function(arg)
	local deg, initialLev, groupPosition, lev, stringPrefix, stringSuffix, stringFolder, dirTempFiles, dirTempSingleFiles, fExtension, fExtensions, numExtensions, i;
	
	# 1. Initialise degree, levels, and group position. A specific case needs to be made when Length(arg)=2.
	deg:=arg[1];
	initialLev:=arg[2];
	groupPosition:=[];
	if Length(arg)>2 then
		for i in [3..Length(arg)] do
			groupPosition[i-2]:=arg[i];
		od;
		lev:=initialLev+Length(groupPosition);
	else
		lev:=initialLev+1;
	fi;
	
	# 2. Initialise strings that refer to file and variable names, string for the folder containing the individual group extension files, and directory containing temporary files.
	stringPrefix:=Concatenation("temp_",String(deg),"_",String(initialLev));
	stringSuffix:=Concatenation("_",JoinStringsWithSeparator(List(groupPosition,String),"_"));
	stringFolder:=Concatenation("temp_",String(deg),"_",String(lev));
	dirTempFiles:=DirectoriesPackageLibrary("SRGroups", "data/temp_files");
	
	# 3. Protocol for calculating the number of extensions from a single group or all groups.
	# 3.1. Case 1: The directory to files containing individual group extensions exists and a group position has been defined (by (arg[3],arg[4],...))
	if IsDirectoryPath(Filename(dirTempFiles[1],Concatenation(stringFolder,"/"))) and Length(arg)>2 then
		# Initialise directory and file containing target group information, then count the number of groups contained in that file.
		dirTempSingleFiles:=DirectoriesPackageLibrary("SRGroups", Concatenation("data/temp_files/",stringFolder,"/"));
		fExtension:=Filename(dirTempSingleFiles[1],Concatenation(stringPrefix,stringSuffix,"_proj.grp"));
		if IsExistingFile(fExtension) then
			Read(fExtension);
			numExtensions:=Length(EvalString(Concatenation(stringPrefix,stringSuffix,"_proj")));
			MakeReadWriteGlobal(Concatenation(stringPrefix,stringSuffix,"_proj"));
			UnbindGlobal(Concatenation(stringPrefix,stringSuffix,"_proj"));
		else
			Print("Group location does not exist (file missing).");
			return;
		fi;
	# 3.2. Case 2: The file "temp_deg_lev.grp" exists.
	elif IsExistingFile(Filename(dirTempFiles[1],Concatenation(stringFolder,".grp"))) then
		fExtensions:=Filename(dirTempFiles[1],Concatenation(stringFolder,".grp"));
		Read(fExtensions);
		# 3.2.1. Case 2.1: Length(arg)>2, which indicates the number of extensions of a specific group number on level initialLev must be evaluated.
		if Length(arg)>2 then
			if IsBoundGlobal(EvalString(Concatenation(stringPrefix,stringSuffix,"_proj"))) then
				numExtensions:=Length(EvalString(Concatenation(stringPrefix,stringSuffix,"_proj")));
				for i in [1..Length(SRGroupsInfo(deg,initialLev))] do
					if IsBoundGlobal(Concatenation(stringPrefix,"_",String(i),"_proj")) then
						MakeReadWriteGlobal(Concatenation(stringPrefix,"_",String(i),"_proj"));
						UnbindGlobal(Concatenation(stringPrefix,"_",String(i),"_proj"));
					fi;
				od;
			else
				Print("This group has not been extended yet.");
			fi;
		# 3.2.2. Case 2.2: Length(arg)=2, which indicates the total number of extensions from all groups on level initialLev must be evaluated (in the case all groups can be accessed).
		elif Length(arg)=2 and IsBoundGlobal(Concatenation(stringPrefix,"_",String(Length(SRGroupsInfo(deg,initialLev))),"_proj")) then
			numExtensions:=0;
			for i in [1..Length(SRGroupsInfo(deg,initialLev))] do
				numExtensions:=numExtensions+Length(EvalString(Concatenation(stringPrefix,"_",String(i),"_proj")));
				MakeReadWriteGlobal(Concatenation(stringPrefix,"_",String(i),"_proj"));
				UnbindGlobal(Concatenation(stringPrefix,"_",String(i),"_proj"));
			od;
		else
			Print("Not all groups have been extended yet.");
		fi;
	# 3.3. Case 3: Some combination of the above conditions are not satisfied (see explanations in the print statements).
	else
		if Length(arg)>2 then
			Print("Group location does not exist (directory missing).");
		else
			Print("Not enough inputs provided. At least three inputs are required.");
		fi;
		return;
	fi;
	
	return numExtensions;
end);<|MERGE_RESOLUTION|>--- conflicted
+++ resolved
@@ -50,13 +50,6 @@
 	fi;
 end );
 
-<<<<<<< HEAD
-# Input::	k: integer at least 2, n: integer at least 2, G: a subgroup of AutT(k,n)
-# Output::	TRUE if F is self-replicating, FALSE otherwise
-InstallGlobalFunction(IsSelfReplicating,function(k,n,G)
-	local blocks, i, pr, G_0, gens;
-	
-=======
 
 # Input::	G: a regular rooted tree group
 # Output::	TRUE if G is self-replicating, FALSE otherwise
@@ -67,7 +60,6 @@
 	k:=RegularRootedTreeGroupDegree(G);
 	n:=RegularRootedTreeGroupDepth(G);
 
->>>>>>> ab1e5f6a
 	if n=1 then return IsTransitive(G,[1..k]); fi;
 
 	# transitivity condition
@@ -277,97 +269,6 @@
 	fi;
 end);
 
-<<<<<<< HEAD
-# Input:: k: integer at least 2, n: integer at least 2, G: a self-replicating subgroup of AutT(k,n-1) with sufficient rigid automorphisms
-# Output:: a list of AutT(k,n)-conjugacy class representatives of self-replicating subgroups of AutT(k,n) with sufficient rigid automorphisms that project onto G
-InstallGlobalFunction(ConjugacyClassRepsSelfReplicatingSubgroupsWithProjection,function(k,n,G)
-	local F, pr, list, listtemp, H, new, listHcheck, listH, add, I, J;
-
-	F:=AutT(k,n);
-	pr:=Projection(F);
-	list:=ShallowCopy(ConjugacyClassRepsMaxSelfReplicatingSubgroupsWithProjection(k,n,G));
-	listtemp:=ShallowCopy(list);
-	while not IsEmpty(listtemp) do
-		for H in listtemp do
-			new:=true;
-			if IsTrivial(MaximalSubgroupClassReps(H)) then new:=false; fi;
-			listHcheck:=ShallowCopy(ConjugacyClassRepsMaxSelfReplicatingSubgroups(k,n,H));
-			listH:=[];
-			if new then
-				for I in listHcheck do
-					add:=true;
-					if not Image(pr,I)=G then continue; fi;
-					for J in list do
-						if IsConjugate(F,I,J) then add:=false; break; fi;
-					od;
-					if add then Add(listH,RepresentativeWithSufficientRigidAutomorphisms(k,n,I)); fi;
-				od;
-				Append(listtemp,listH);
-				Append(list,listH);
-			fi;
-			Remove(listtemp,Position(listtemp,H));
-		od;
-	od;
-	Add(list,MaximalExtension(k,n-1,G));
-	return list;
-end);
-
-# Input: G: a group, subgroups: a mutable list of subgroups of G
-# Output: None. Conjugates removed from subgroups.
-InstallGlobalFunction(RemoveConjugates,function(G,subgroups)
-	local i, j;
-
-	for i in [Length(subgroups),Length(subgroups)-1..2] do
-		for j in [i-1,i-2..1] do
-			if IsConjugate(G,subgroups[j],subgroups[i]) then
-				Remove(subgroups,i);
-				break;
-			fi;
-		od;
-	od; 
-end);
-
-# Input:: k: integer at least 2, n: integer at least 2, G: a self-replicating subgroup of AutT(k,n-1) with sufficient rigid automorphisms
-# Output:: a list of AutT(k,n)-conjugacy class representatives of self-replicating subgroups of AutT(k,n) with sufficient rigid automorphisms that project onto G
-InstallGlobalFunction(ConjugacyClassRepsSelfReplicatingSubgroupsWithConjugateProjection,function(k,n,G)
-	local F, prF, pr, list, listtemp, H, new, listHcheck, listH, add, I, J;
-
-	F:=AutT(k,n);
-	prF:=AutT(k,n-1);
-	pr:=Projection(F);
-	list:=[];
-	for H in G^prF do
-		if IsSelfReplicating(k,n-1,H) and HasSufficientRigidAutomorphisms(k,n-1,H) then
-			Add(list,MaximalExtension(k,n-1,H));
-		fi;
-	od;
-	RemoveConjugates(F,list);
-	
-	listtemp:=ShallowCopy(list);
-	while not IsEmpty(listtemp) do
-		for H in listtemp do
-			new:=true;
-			if IsTrivial(MaximalSubgroupClassReps(H)) then new:=false; fi;
-			listHcheck:=ShallowCopy(ConjugacyClassRepsMaxSelfReplicatingSubgroups(k,n,H));
-			listH:=[];
-			if new then
-				for I in listHcheck do
-					add:=true;
-					if not IsConjugate(prF,Image(pr,I),G) then continue; fi;
-					for J in list do
-						if IsConjugate(F,I,J) then add:=false; break; fi;
-					od;
-					if add then Add(listH,RepresentativeWithSufficientRigidAutomorphisms(k,n,I)); fi;
-				od;
-				Append(listtemp,listH);
-				Append(list,listH);
-			fi;
-			Remove(listtemp,Position(listtemp,H));
-		od;
-	od;
-	
-	return list;
-=======
 
 # Input::	G: a self-replicating regular rooted tree group with sufficient rigid automorphisms
 # Output::	a list of conjugacy class representatives of self-replicating regular rooted tree groups with sufficient rigid automorphisms and parent group G
@@ -418,7 +319,6 @@
 		
 		return list;
 	fi;
->>>>>>> ab1e5f6a
 end);
 
 
@@ -1427,100 +1327,6 @@
 # InstallGlobalFunction(HasseDiagram, function(deg,lev)
 # local subgroups, nodes, abelianGroups, dir, fName, i, k, j, count, antiList, counter, sizeLists, autIndex, sizeTemp;
 
-<<<<<<< HEAD
-# Input:: 
-# Output::
-InstallGlobalFunction(ExtensionsMapping, function(deg)
-local dirData, dirDigraphs, list, levelCounter, levels, fName, numberCounter, i, j, k, abelianGroups, count;
-
-# Create directories to be used (dirData: where group information is read from, dirDigraphs: where file is written)
-dirData:= DirectoriesPackageLibrary( "SRGroups", "data" );
-dirDigraphs:= DirectoriesPackageLibrary( "SRGroups", "Digraphs" );
-
-# Initialise variables
-list:=[]; # List of lists containing the groups 
-levelCounter:=1; # Counter variable that stores the current level being examined
-levels:=[]; # List containing the levels of deg
-count:=1;
-abelianGroups:=[]; # List of the groups that are abelian
-
-# Loop through the number of levels of deg that currently have information stored about their extensions. 
-
-while levelCounter > 0 do
-	list[levelCounter]:=[];
-	levels[levelCounter]:=levelCounter;
-	# Check if file sr_deg_levelCounter.grp exists. 
-	if IsExistingFile(Filename(dirData[1],Concatenation("sr_", String(deg), "_", String(levelCounter), ".grp"))) then
-	# If the file sr_deg_levelcounter.grp does exist then enter the if statement. 
-		if not IsExistingFile(Filename(dirData[1],Concatenation("sr_", String(deg), "_", String(levelCounter + 1), ".grp"))) then 
-			levelCounter:=0;
-		# if the file sr_deg_(levelCounter + 1).grp does not exists then break
-			break;
-		else
-		# if the file sr_deg_(levelCounter + 1).grp exists then let numberCounter be the counter for the groups on that levelCounter. 
-			for numberCounter in [1..Length(SRGroup(deg, levelCounter))] do
-				# The extensions from the numberCounter group on level levelCounter are added to list. 
-				list[levelCounter][numberCounter]:=SRGroup(deg, levelCounter,numberCounter)[4];
-				# Check if the group numberCounter at level levelCounter is abelian.
-				if IsAbelian(Group(SRGroup(deg,levelCounter,numberCounter)[1])) then
-				# If the group is abelian then add it to the next position in the abelianGroups list. 
-					Add(abelianGroups, Concatenation("\"", "(", String(deg), ",", String(levelCounter), ",", String(numberCounter), ")", "\""));
-				fi;
-			od;
-			# Increment the counter for the level.
-			levelCounter:=levelCounter+1;
-		fi;
-	else
-	# If the file sr_deg_levelCounter.grp does not exist then break
-		break;
-	fi;
-od;
-
-#Sorting is completed. Begin the printing to the text document to display information. 
-
-# Establish the naming convention of the file. 
-fName:=Filename(dirDigraphs[1], Concatenation("sr_", String(deg), "_", "Extensions_Mapping.dot"));
-
-for i in [1..Length(levels)] do
-	for j in [1..Length(list[i])] do
-		if i = 1 and j=1 then
-			PrintTo(fName, "digraph G {");
-			count:=1;
-			AppendTo(fName, "\n\t{");
-			AppendTo(fName, "\n\tnode ", "[shape=diamond", ",", " style=filled]");
-			AppendTo(fName, "\n\t");
-			for count in [1..Length(abelianGroups)] do
-				if count < Length(abelianGroups) then
-					AppendTo(fName, abelianGroups[count], ", ");
-				else
-					AppendTo(fName, abelianGroups[count]);
-				fi;
-			od;
-			AppendTo(fName, " [fillcolor=red]");
-			AppendTo(fName, "\n\t}");
-			AppendTo(fName,"\n", Concatenation("\"(", String(deg), ",", String(i), ",", String(j), ")\""), " -> ");
-			for k in [1..Length(list[i][j])] do
-				if k < Length(list[i][j]) then
-					AppendTo(fName, "\"", String(SplitString(list[i][j][k], "SRGroup")[Length(SplitString(list[i][j][k], "SRGroup"))]), "\"", ", ");
-				else
-					AppendTo(fName, "\"", String(SplitString(list[i][j][k], "SRGroup")[Length(SplitString(list[i][j][k], "SRGroup"))]), "\"");
-				fi;
-			od;
-		else
-			AppendTo(fName,"\n", Concatenation("\"(", String(deg), ",", String(i), ",", String(j), ")\""), " -> ");
-			for k in [1..Length(list[i][j])] do
-				if k < Length(list[i][j]) then
-					AppendTo(fName, "\"", String(SplitString(list[i][j][k], "SRGroup")[Length(SplitString(list[i][j][k], "SRGroup"))]), "\"", ", ");
-				else
-					AppendTo(fName, "\"", String(SplitString(list[i][j][k], "SRGroup")[Length(SplitString(list[i][j][k], "SRGroup"))]), "\"");
-				fi;
-			od;
-		fi;
-	od;
-od;
-AppendTo(fName, "\n", "}");
-end);
-=======
 # subgroups:=[];
 # nodes:=[];
 # abelianGroups:=[];
@@ -1565,7 +1371,6 @@
 		# od;
 	# fi;
 # od;
->>>>>>> ab1e5f6a
 
 # for i in [1..Length(nodes)] do
 	# for j in [1..Length(nodes)] do
